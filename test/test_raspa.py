--- conflicted
+++ resolved
@@ -6,11 +6,8 @@
 @Data   : 2023/9/25
 @Time   : 15:29
 """
-<<<<<<< HEAD
-=======
 import os
 import logging
->>>>>>> 2b9b57d4
 import unittest as ut
 
 import test
@@ -50,10 +47,66 @@
         script = raspa.run(mof, "CO2", cycles=100)
         # json.dump(script, open(work_dir.joinpath("output.json"), 'w'), indent=True)
 
-<<<<<<< HEAD
-        # work_dir.mkdir(parents=True, exist_ok=True)
-        with open(work_dir.joinpath("pure"), 'w') as writer:
-            writer.write(script)
+        # # work_dir.mkdir(parents=True, exist_ok=True)
+        # with open(work_dir.joinpath("pure/pure_try1.txt"), 'w') as writer:
+        #     writer.write(script)
+        return script
+
+    @ut.skipIf(not raspa_root, "the test need the Raspa software")
+    def test_guest_to_mol_file(self):
+        """"""
+        mof_name = "IRMOF-1"
+        path_mof = test.test_root.joinpath("inputs", "struct", f"{mof_name}.cif")
+
+        mof = hp.Molecule.read_from(path_mof)
+        co2 = hp.Molecule.read_from("O=C=O", 'smi')
+        co2.identifier = "CO2"
+
+        raspa = RASPA(in_test=True)
+        script = raspa.run(mof, co2, cycles=100)
+
+        print(script)
+
+    @ut.skipIf(not raspa_root, "the test need the Raspa software")
+    def test_input_critical_params(self):
+        """ Test if the input critical params pass to the guest.def files """
+        mof_name = "IRMOF-1"
+        path_mof = test.test_root.joinpath("inputs", "struct", f"{mof_name}.cif")
+
+        mof = hp.Molecule.read_from(path_mof)
+
+        co2 = hp.Molecule.read_from("O=C=O", 'smi')
+        co2.identifier = "test_CO2"
+
+        raspa = RASPA(in_test=True)  # parsed_output=False
+
+        Tc = 30.  # 304.1282
+        Pc = 10654654.  # 7377300.0
+        acentric_factor = 0.7  # 0.22394
+        script = raspa.run(mof, co2, cycles=100, Tc=Tc, Pc=Pc, acentric_factor=acentric_factor, suffix="CO2")
+
+        co2_file = raspa.raspa_root.joinpath("share", "raspa", "molecules", raspa.guest_dir_name, f"{co2.identifier}.def")
+        with open(co2_file) as file:
+            lines = file.readlines()
+
+        # check whether the context about critical params is same as the input values
+        self.assertEqual(float(lines[1].strip()), Tc, "the Tc is error!")
+        self.assertEqual(float(lines[2].strip()), Pc, "the Pc is error!")
+        self.assertEqual(float(lines[3].strip()), acentric_factor, "the acentric_factor is error!")
+
+    @ut.skipIf(not raspa_root, "the test need the Raspa software")
+    def test_read_raspa_mol_file(self):
+        """ Test if guest.def can convert to Molecule obj"""
+        raspa_inputs_root = hp.data_root
+        raspa_flexible_mol_path = os.path.join(raspa_inputs_root, "raspa_mol/2-methylbutane.def")
+        raspa_rigid_mol_path = os.path.join(raspa_inputs_root, "raspa_mol/O2.def")
+
+        self.assertRaises(TypeError, hp.Molecule.read_from, raspa_flexible_mol_path, 'raspa_mol')
+
+        mol = hp.Molecule.read_from(raspa_rigid_mol_path, "raspa_mol")
+        print(mol)
+
+
 
     def test_parse_result(self):
         text = """Compiler and run-time data
@@ -4672,61 +4725,4 @@
         result = RaspaParser(text)
         data = result['CO2']
         key = result.keys()
-        self.assertEqual(len(result['CO2']['excess_adsorption']['kg'].data), 11)
-=======
-        # # work_dir.mkdir(parents=True, exist_ok=True)
-        # with open(work_dir.joinpath("pure/pure_try1.txt"), 'w') as writer:
-        #     writer.write(script)
-        return script
-
-    def test_guest_to_mol_file(self):
-        """"""
-        mof_name = "IRMOF-1"
-        path_mof = test.test_root.joinpath("inputs", "struct", f"{mof_name}.cif")
-
-        mof = hp.Molecule.read_from(path_mof)
-        co2 = hp.Molecule.read_from("O=C=O", 'smi')
-        co2.identifier = "CO2"
-
-        raspa = RASPA(in_test=True)
-        script = raspa.run(mof, co2, cycles=100)
-
-        print(script)
-
-    def test_input_critical_params(self):
-        """ Test if the input critical params pass to the guest.def files """
-        mof_name = "IRMOF-1"
-        path_mof = test.test_root.joinpath("inputs", "struct", f"{mof_name}.cif")
-
-        mof = hp.Molecule.read_from(path_mof)
-
-        co2 = hp.Molecule.read_from("O=C=O", 'smi')
-        co2.identifier = "test_CO2"
-
-        raspa = RASPA(in_test=True)  # parsed_output=False
-
-        Tc = 30.  # 304.1282
-        Pc = 10654654.  # 7377300.0
-        acentric_factor = 0.7  # 0.22394
-        script = raspa.run(mof, co2, cycles=100, Tc=Tc, Pc=Pc, acentric_factor=acentric_factor, suffix="CO2")
-
-        co2_file = raspa.raspa_root.joinpath("share", "raspa", "molecules", raspa.guest_dir_name, f"{co2.identifier}.def")
-        with open(co2_file) as file:
-            lines = file.readlines()
-
-        # check whether the context about critical params is same as the input values
-        self.assertEqual(float(lines[1].strip()), Tc, "the Tc is error!")
-        self.assertEqual(float(lines[2].strip()), Pc, "the Pc is error!")
-        self.assertEqual(float(lines[3].strip()), acentric_factor, "the acentric_factor is error!")
-
-    def test_read_raspa_mol_file(self):
-        """ Test if guest.def can convert to Molecule obj"""
-        raspa_inputs_root = hp.data_root
-        raspa_flexible_mol_path = os.path.join(raspa_inputs_root, "raspa_mol/2-methylbutane.def")
-        raspa_rigid_mol_path = os.path.join(raspa_inputs_root, "raspa_mol/O2.def")
-
-        self.assertRaises(TypeError, hp.Molecule.read_from, raspa_flexible_mol_path, 'raspa_mol')
-
-        mol = hp.Molecule.read_from(raspa_rigid_mol_path, "raspa_mol")
-        print(mol)
->>>>>>> 2b9b57d4
+        self.assertEqual(len(result['CO2']['excess_adsorption']['kg'].data), 11)