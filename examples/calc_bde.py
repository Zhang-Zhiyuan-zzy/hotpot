"""
python v3.9.0
@Project: hotpot
@File   : calc_bde.py
@Author : Zhiyuan Zhang
@Date   : 2023/6/14
@Time   : 10:30

Note:
    This script to high-throughput determine the bind energy when a metal cation coordinate to a ligand with
    specified coordination pattern
"""
import os
from pathlib import Path
import hotpot as hp


if __name__ == '__main__':
<<<<<<< HEAD
    START_NUM = 1
=======
    START_NUM = 5
>>>>>>> 752dee35

    path_smiles = Path('/home/zz1/proj/be/struct/choice_ligand')
    g16root = '/home/pub'
    work_dir = Path('/home/zz1/proj/be/g161')
    os.chdir(work_dir)

    smiles = open(path_smiles).readlines()

    for i, s in enumerate(smiles[START_NUM:], START_NUM):

        mol = hp.Molecule.read_from(s, 'smi')
        pair_bundle = mol.generate_pairs_bundle('Sr')

        pair_bundle.determine_metal_ligand_bind_energy(
            g16root, work_dir.joinpath(str(i)), 'M062X', 'Def2SVP', 'SCRF pop(Always)', cpu_uti=0.75,
            skip_complete=True
        )<|MERGE_RESOLUTION|>--- conflicted
+++ resolved
@@ -16,11 +16,8 @@
 
 
 if __name__ == '__main__':
-<<<<<<< HEAD
-    START_NUM = 1
-=======
+
     START_NUM = 5
->>>>>>> 752dee35
 
     path_smiles = Path('/home/zz1/proj/be/struct/choice_ligand')
     g16root = '/home/pub'
