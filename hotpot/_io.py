<<<<<<< HEAD
"""
python v3.7.9
@Project: hotpot
@File   : _io.py
@Author : Zhiyuan Zhang
@Date   : 2023/3/14
@Time   : 4:18
"""
import os
import re
from pathlib import Path
from os import PathLike
from typing import *
from abc import ABCMeta, abstractmethod
from copy import copy
import io
from io import IOBase
from openbabel import pybel
import cclib
import numpy as np

import hotpot.cheminfo as ci
from hotpot.plugins.deepmd import DeepSystem

"""
Notes:
This module contain Classes to IO between the Molecule object and various file formats.
the main classes are:
    - Reader: from Formatted files to Molecule, called by the Molecule.read() method.
    - Writer: from Molecule to formatted files, called by the Molecule.write() method.
    - Dumper: from Molecule to formatted Literals(str or bytes), called by the Molecule.dump() method.
    - Parser: from formatted Literals to the Molecule obj, called by the Molecule.parse() method.
all of them are inherit from the _IOBase class.

For the implementation of dump and parse:
    - some third-part package are used, like openbabel, cclib and so on.
    - there are some self own IO function be defined too.
    - the user also custom and register to the Dumper and Parser too.

When implementing the IO: 
    1) the IO class will firstly check whether a custom IO function is defined and register, if the IO function 
        are defined and registered, the IO are implemented by the registered.
    2) else, the IO class will try to call, in turn, try to call some third-part packages,
    3) finally, if all third-part packages fail to complement IO, Raise the IOError !!!

Following the steps to customise your IO function:
    1) determine which IO operation(read, write, dump or parse) you want to define， import the relevant IO class
        into your own python modules.
    2) define the IO function which customises your IO implementation, the custom function should meet the base
        requirements demand by the corresponding IO class. When the IO functions are defined, applying the
        `IOClass`.register decorator to register the IO function into the `IOClass`, the `IOClass`.register should
        pass some args. This is a example:
        --------------------------------- Example ------------------------------------
        Examples:
        # importing the relevant IO classes
        from hotpot.io import Dumper, Reader
        
        # define and register a read function
        # the fmt defined the format key to handle the custom IO function
        # the types defined where the IO function will be applied, pre: preprocess, io: main io, post: postprocess
        @Reader.register(fmt='the/format/key', types='pre|io|post')
        def my_read_func(*arg, **kwargs)  # the args should meet the Reader demand
            ...
            
        # define and register a dump function
        def my_dump_func(*arg, **kwargs) # the args should meet the Dumper demand
            ...
        ---------------------------------- END ---------------------------------------
"""


# Define custom Exceptions
class IOEarlyStop(BaseException):
    """ monitor the situation that the IO should early stop and return None and the IO result """


# Define the IO function types
IOFuncPrefix = Literal['pre', 'io', 'post']
IOStream = Union[IOBase, str, bytes]


def _parse_lmp_data_script(script: str):
    """ Parse the LAMMPS data script to two dict, header and body"""
    # Define_body_title
    bt_name = (
        # atom-property sections
        'Atoms', 'Velocities', 'Masses', 'Ellipsoids', 'Lines', 'Triangles', 'Bodies',
        # molecular topology sections
        'Bonds', 'Angles', 'Dihedrals', 'Impropers',
        # force field sections
        'Pair Coeffs', 'PairIJ Coeffs', 'Bond Coeffs', 'Angle Coeffs', 'Dihedral Coeffs', 'Improper Coeffs',
        # class 2 force field sections
        'BondBond Coeffs', 'BondAngle Coeffs', 'MiddleBondTorsion Coeffs', 'EndBondTorsion Coeffs',
        'AngleTorsion Coeffs', 'AngleAngleTorsion Coeffs', 'BondBond13 Coeffs', 'AngleAngle Coeffs'
    )

    # Compile the body and header pattern
    header_title = re.compile(r'[a-z]+')
    header_int = re.compile(r'[0-9]+')
    header_float = re.compile(r'-?[0-9]+\.[0-9]*')

    lines = script.split('\n')
    body_split_point = [i for i, lin in enumerate(lines) if lin in bt_name] + [len(lines)]

    # Extract header info
    headers = {}
    for line in lines[1:body_split_point[0]]:
        line = line.strip()
        if line:
            ht = ' '.join(header_title.findall(line))
            hvs = line[:line.find(ht)].strip()  # header values
            header_values = []
            for hv in re.split(r'\s+', hvs):
                if header_int.fullmatch(hv):
                    header_values.append(int(hv))
                elif header_float.fullmatch(hv):
                    header_values.append(float(hv))
                else:
                    raise ValueError('the header line not match well')

            headers[ht] = header_values

    # Extract bodies info
    bodies = {}
    for sl_idx, el_idx in zip(body_split_point[:-1], body_split_point[1:]):
        bt = lines[sl_idx].strip()  # body title
        bc = [line.strip() for line in lines[sl_idx+1: el_idx] if line.strip()]  # body content
        bodies[bt] = bc

    return lines[0], headers, bodies


class Register:
    """
    Register the IO function for Dumper, Parser or so on
    """
    def __init__(self):
        # these dicts are container to store the custom io functions
        # the keys of the dict are serve as the handle to get the mapped io functions(the values)
        self.pre_methods = {}
        self.io_methods = {}
        self.post_methods = {}

    def __repr__(self):
        return f"Register:\n" + \
               f"pre_method:\n" + \
               f"\n\t".join([n for n in self.pre_methods]) + "\n\n" + \
               f"io methods:\n" + \
               f"\n\t".join([n for n in self.io_methods]) + '\n\n' + \
               f"post methods:\n" + \
               f"\n\t".join([n for n in self.post_methods])

    def __call__(self, io_cls: type, fmt: str, prefix: IOFuncPrefix):
        """
        To register any function as a dumper or a postprocess to convert mol to formats
        Args:
            fmt:
            prefix:

        Returns:

        """

        def decorator(func: Callable):

            if prefix == 'pre':
                self.pre_methods[fmt] = func
            elif prefix == 'io':
                self.io_methods[fmt] = func
            elif prefix == 'post':
                self.post_methods[fmt] = func
            else:
                raise TypeError('the type of register is not supported')

            return func

        return decorator

    def pre(self, fmt: str):
        return self.pre_methods.get(fmt)

    def io(self, fmt: str):
        return self.io_methods.get(fmt)

    def post(self, fmt: str):
        return self.post_methods.get(fmt)


# Retrieve the IO class by its format name
def retrieve_format(fmt: str = None):
    return _MoleculeIO.registered_format().get(fmt)


# Get all registered format name
def registered_format_name():
    return tuple(_MoleculeIO.registered_format().keys())


# TODO: deprecated in the later version
class _MoleculeIO(ABCMeta):
    """    Metaclass for registration of IO class format """
    _registered_format = {}

    def __new__(mcs, name, bases, namespace, **kwargs):
        # Get the format keywords
        fmt = namespace.get('format')(mcs)

        if not fmt:
            return super(_MoleculeIO, mcs).__new__(mcs, name, bases, namespace, **kwargs)
        elif not isinstance(fmt, str):
            raise TypeError('the defined format should be a string')
        elif fmt in mcs._registered_format:
            raise ValueError(f'the format {fmt} have been defined before')
        else:
            cls = super(_MoleculeIO, mcs).__new__(mcs, name, bases, namespace, **kwargs)
            mcs._registered_format[fmt] = cls
            return cls

    @classmethod
    def registered_format(mcs):
        return copy(mcs._registered_format)


class MetaIO(type):
    """
    The Meta class to specify how to construct the IO class
    This Meta class is defined to register IO function conveniently.

    The IO functions are divided into three categories:
        - preprocess: do something before performing any of IO operation, with prefix '_pre'
        - io: performing the IO operation, with prefix '_io'
        - postprocess: do something after preforming IO operation, with prefix '_post'

    This Meta class offer two approach to defined and register the IO functions:
        - Define inside the IO class (IOClass)
        - Define outside the IO class and decorate the defined function by IOClass.register function

    To define inside the IOClass, one should name the IO function with the pattern:
        def _prefix_keys():
            ...
    where, the prefix is one of 'pre', 'io' or 'post'; the keys is the handle name to retrieve the
    IO functions.

    To define outside the IOClass, one should applied the class method register as the decorator of the
    IO functions, specified the prefix and the handle name as the decorator arguments, like:
        @IOClass.register(fmt='keys', types='prefix')
        def outside_io_func(*args, **kwargs):
            ...
    where the IOClass is one of Reader, Writer, Dumper, Parser or other custom IOClass, the 'key' and 'prefix'
    should be replace to the handle name and prefix you specified.
    """

    def __new__(mcs, name: str, bases: tuple, namespace: dict, **kwargs):
        """ If the subclasses contain methods with the prefix of '_pre', '_io' or '_post'
        they are seen as the IO function, that the preprocess, io or postprocess functions, respectively
        """
        _register = Register()

        for attr_name, attr in namespace.items():

            # Make sure the io function is a Callable obj
            if not isinstance(attr, Callable):
                continue

            split_names = attr_name.split('_')

            # the custom IO function should with prefix: '_pre', '_io' and '_post'
            # the handle keys of these function are follow the above prefix and separate be '_'
            # for example:
            #     def _pre_gjf(*args, **kwargs):
            #         ...
            # this is a preprocess IO function with a handle key: 'gjf' to retrieve the function.
            if len(split_names) <= 2:
                continue

            io_type = split_names[1]

            # Register the io functions:
            # if a define methods with the prefix '_pre', '_io' or '_post'
            # these methods are seen as preprocess, io or postprocess functions, respectively
            if io_type == 'pre':
                _register.pre_methods['_'.join(split_names[2:])] = attr
            if io_type == 'io':
                _register.io_methods['_'.join(split_names[2:])] = attr
            if io_type == 'post':
                _register.post_methods['_'.join(split_names[2:])] = attr

        namespace[f'_register'] = _register

        return type(name, bases, namespace, **kwargs)


class IOBase:
    """ The base IO class """
    # Initialize the register function, which is a callable obj embed in IO classes
    # When to register test_new IO function, apply the register function as decorator

    # _register = None

    def __init__(self, fmt: str, source: Union['ci.Molecule', IOStream], *args, **kwargs):
        """"""
        self.fmt = fmt
        self.src = source

        self.args = args
        self.kwargs = kwargs

        # override the methods to check the
        self.result = self._checks()

    def __call__(self):
        """ Call for the performing of IO """
        try:
            self._pre()
            # For dumper, the obj is Literal str or bytes obj
            # For parser, the obj is Molecule obj
            io_func = self._get_io()
            if io_func:  # If a custom io function have been defined, run custom functions
                obj = io_func(self)
            else:  # else get the general io function define in class
                obj = self._io()

            return self._post(obj)

        except IOEarlyStop:
            return None

    @abstractmethod
    def _checks(self) -> Dict[str, Any]:
        """
        This method should be overriden when definition of test_new IO class
        The purpose of this class is to check the regulation of initialized arguments.
        If not any arguments should be checked, return None directly.
        """
        raise NotImplemented()

    def _get_pre(self) -> Callable:
        return self.register.pre(self.fmt)

    def _get_io(self) -> Callable:
        return self.register.io(self.fmt)

    def _get_post(self) -> Callable:
        return self.register.post(self.fmt)

    def _pre(self, *args, **kwargs):
        """ Regulate the method of preprocess """
        pre_func = self._get_pre()
        if pre_func:
            pre_func(self)

    @abstractmethod
    def _io(self, *args, **kwargs):
        """ Regulate the main io method """
        raise NotImplemented

    def _post(self, obj, *args, **kwargs):
        """ Regulate the method of postprocess """
        post_func = self._get_post()
        if post_func:
            return post_func(self, obj)
        else:
            return obj

    @property
    def register(self) -> Register:
        return getattr(self, f'_register')


class Dumper(IOBase, metaclass=MetaIO):
    """
    Dump the Molecule information into specific format.
    The output in general is the string or bytes
    """

    _pybel_fmt_convert = {
    }

    def _preprocess_for_gjf(self):
        """ Perform preprocess for  conversion of all gaussian input """
        if not self.src.has_3d and not self.kwargs.get("not_build_3d"):
            self.src.build_3d()

        if not self.kwargs.get("not_assign_atoms_formal_charge"):
            self.src.assign_atoms_formal_charge()

        self.src.identifier = self.src.formula

    def _postprocess_for_gjf_head(self, script) -> (List[str], int):
        """ Postprocess the context before the Molecular specification partition """
        # To count the insert lines
        inserted_lines = 0

        # separate keyword arguments:
        link0 = self.kwargs['link0']
        route = self.kwargs['route']
        custom_charge = self.kwargs.get('charge')
        custom_spin = self.kwargs.get('spin')

        lines = script.splitlines()

        # Write link0 command
        if isinstance(link0, str):
            lines[0] = f'%{link0}'
        elif isinstance(link0, list):
            for i, stc in enumerate(link0):  # stc=sentence
                assert isinstance(stc, str)
                if not i:  # For the first line of link0, replace the original line in raw script
                    lines[0] = f'%{stc}'
                else:  # For the other lines, insert into after the 1st line
                    inserted_lines += 1
                    lines.insert(inserted_lines, f'%{stc}')
        else:
            raise TypeError('the link0 should be string or list of string')

        # Write route command
        if isinstance(route, str):
            line = f'# {route}'
        elif isinstance(route, list):
            line = "# " + " ".join(route)
        else:
            raise TypeError('the route should be string or list of string')
        lines[1 + inserted_lines] = line

        charge, spin = lines[5+inserted_lines].split()
        if custom_charge:
            charge = str(custom_charge)
        if custom_spin:
            spin = str(custom_spin)

        lines[5+inserted_lines] = f'{charge} {spin}'

        return lines, 6 + inserted_lines

    def _process_lmpdat_bonds(self, bond_info: list):
        """"""
        uni_bonds = tuple(self.src.unique_bonds)
        bonds = self.src.bonds
        sep = re.compile(r'\s+')
        for i, bc in enumerate(bond_info):
            split_bc = sep.split(bc)
            split_bc[1] = str(uni_bonds.index(bonds[i]) + 1)
            bond_info[i] = '  '.join(split_bc)

        return bond_info

    def _io(self):
        """ Performing the IO operation, convert the Molecule obj to Literal obj """
        # Try to dump by openbabel.pybel
        type_err_pattern = re.compile(r"write\(\) got an unexpected keyword argument '\w+'")
        pb_mol = pybel.Molecule(self.src.ob_mol)
        kwargs = copy(self.kwargs)

        while kwargs:
            try:
                return pb_mol.write(self._pybel_fmt_convert.get(self.fmt, self.fmt), **kwargs)

            except TypeError as error:
                if type_err_pattern.match(str(error)):
                    pop_kwargs = str(error).split()[-1].strip("'")
                    kwargs.pop(pop_kwargs)
                else:
                    raise error

            except ValueError:
                print(IOError(f'the cheminfo.Molecule obj cannot dump to Literal'))
                return None

        return pb_mol.write(self._pybel_fmt_convert.get(self.fmt, self.fmt))

    def _checks(self) -> Dict[str, Any]:
        if not isinstance(self.src, ci.Molecule):
            raise TypeError(f'the dumped object should be hotpot.cheminfo.Molecule, instead of {type(self.src)}')

        return {}

    def _pre_cif(self):
        """
        pre-process for Molecule object to convert to cif file.
        if the hotpot object do not place in a Crystal, create a P1 compact Crystal for it
        """
        crystal = self.src.crystal()
        if not isinstance(crystal, ci.Crystal) or (
                np.logical_not(crystal.vectors >= 0.).any() and np.logical_not(crystal.vectors < 0.).any()
        ):
            self.src.compact_crystal(inplace=True)

        if self.src.crystal().space_group:
            self.src.crystal().space_group = 'P1'

    def _pre_gjf(self):
        """ Assign the Molecule charge before to dump to gjf file """
        self._preprocess_for_gjf()

    def _pre_gzmat(self):
        self._preprocess_for_gjf()

    def _io_dpmd_sys(self):
        """ convert molecule information to numpy arrays """
        return DeepSystem(self.src)

    def _io_lmpmol(self):
        """
        write a molecule script
        default values: coordinates, velocities, atom IDs and types
        additional attributes for atomic: Bonds
        additional attributes for full: Bonds + molecular + charge
        """

        def bonds(m):
            """ Add bond body """
            bond_str = 'Bonds' + '\n\n'  # bond body title

            # the formula of bond_type key: atom1[bond_type]atom2
            uni_bonds = tuple(m.unique_bonds)  # store bonds type
            for j, bond in enumerate(m.bonds, 1):

                bt_id = uni_bonds.index(bond) + 1
                bond_str += f'{j} {bt_id} {bond.ob_atom1_id + 1} {bond.ob_atom2_id + 1}\n'

            bond_str += '\n'

            return bond_str

        def charge():
            """ Retrieve atom charge information """
            charge_str = '\n' + 'Charges' + '\n\n'

            for ic, a in enumerate(atoms_list, 1):  # ID of charge, atom
                if isinstance(a, ci.Atom):
                    charge_str += f'{ic} {a.partial_charge}\n'
                else:
                    assert isinstance(a, ci.PseudoAtom)
                    charge_str += f'{ic} {a.charge}\n'

            charge_str += '\n'

            return charge_str

        mol = self.src
        kwargs = self.kwargs  # keywords arguments

        # default values: coordinates, velocities, atom IDs and types;
        # additional attributes for atomic: None;
        # additional attributes for full: molecular + charge
        atom_style = kwargs.get('atom_style', 'atomic')   # default atom_style is atomic
        mol_name = kwargs.get('mol_name', mol.smiles)

        # combine real atoms with pseudo atoms in a list
        atoms_list = []
        for m_a in mol.atoms:
            atoms_list.append(m_a)

        if mol.pseudo_atoms:   # determine if there are pseudo_atoms
            for pse_a in mol.pseudo_atoms:
                atoms_list.append(pse_a)

        # title information
        title = f"Create by hotpot package, convert from {mol_name}"
        script = title + '\n\n'   # write the molecular script for lammps

        # TODO: some header information missing
        # Header partition
        # add atom header
        num_atoms = len(atoms_list)
        num_atoms_str = f'{num_atoms}  atoms'
        script += num_atoms_str + '\n'

        # add bond header
        num_bonds = len(mol.bonds)
        num_bonds_str = f'{num_bonds}  bonds'
        script += num_bonds_str + '\n'

        # Add test_new blank line to end the header partition
        script += '\n'

        # Body partition
        # Coords body
        script += 'Coords' + '\n\n'
        for i, atom in enumerate(atoms_list, 1):
            script += f'{i}' + '  ' + '  '.join(map(str, atom.coordinate)) + '\n'
        script += '\n'

        # Types body
        script += 'Types' + '\n\n'

        dict_types = {}
        for i, atom in enumerate(atoms_list, 1):
            atom_type = dict_types.setdefault(atom.symbol, len(dict_types)+1)
            script += f'{i} {atom_type}  # {atom.symbol}\n'

        script += '\n'

        # additional attributes
        # to atomic style, only basis information (ID，Coords, types, velocitier)
        if atom_style == 'atomic':
            if num_bonds:
                script += bonds(mol)

        # to full style, basis information + molecular + charge
        elif atom_style == 'full':
            if num_bonds:
                script += bonds(mol)
            script += charge()

        return script

    def _io_raspa_mol(self):
        """ convert the Molecule obj to the """
        # TODO: Yuqing. Tip: bond.is_rigid

    def _post_gjf(self, script):
        """ postprocess the dumped Gaussian 16 .gjf script to add the link0 and route context """
        lines, _ = self._postprocess_for_gjf_head(script)
        script = '\n'.join(lines)

        # End black line
        script += '\n\n'

        return script

    def _post_gzmat(self, script):
        """ postprocess the dumped Gaussian 16 .gjf script to add the link0 and route content with Z-matrix """
        lines, current_line = self._postprocess_for_gjf_head(script)
        zmat = re.compile('\s+')

        # Extract the symbol of atoms, bonds, angles and torsions
        z_counts, atoms, var = 0, self.src.atoms, {}
        while lines[current_line + z_counts].strip() != 'Variables:':
            items = zmat.split(lines[current_line + z_counts])

            assert items[0] == atoms[z_counts].symbol

            if len(items) == 1:
                assert not z_counts
            elif len(items) == 3:
                assert z_counts == 1
                var[items[2]] = self.src.bond(z_counts, int(items[1])-1)
            elif len(items) == 5:
                assert z_counts == 2
                var[items[2]] = self.src.bond(z_counts, int(items[1])-1)
                var[items[4]] = self.src.angle(z_counts, int(items[1])-1, int(items[3])-1)
            elif len(items) == 7:
                var[items[2]] = self.src.bond(z_counts, int(items[1])-1)
                var[items[4]] = self.src.angle(z_counts, int(items[1])-1, int(items[3])-1)
                var[items[6]] = self.src.torsion(z_counts, int(items[1])-1, int(items[3])-1, int(items[5])-1)
            else:
                raise ValueError('Get an error string from Z-matrix')

            z_counts += 1  # Next line

        current_line += z_counts + 1  # update the current line
        while lines[current_line].strip():
            key, _ = lines[current_line].split('= ')
            lines[current_line] += f" {var[key]['scan_step']}" if var[key]["scan_step"] else ''

            current_line += 1

        script = '\n'.join(lines)
        # End black line
        script += '\n\n'

        return script

    def _post_lmpdat(self, script: str):
        """ post-process for LAMMPS data file """
        title, headers, bodies = _parse_lmp_data_script(script)
        script = title + '\n'

        for ht, hvs in headers.items():
            if ht == 'bond types':  # header title, header values
                hvs[0] = len(self.src.unique_bonds)

            script += ' '.join(map(str, hvs)) + ' ' + ht + '\n'

        script += '\n' * 3

        for bt, bcs in bodies.items():  # body title, body contents
            if bt == 'Bonds':
                bcs = self._process_lmpdat_bonds(bcs)

            if bcs:  # if the body contents exist
                script += bt + '\n' * 2
                script += '\n'.join(bcs)
                script += '\n' * 3

        return script

    def _post_mol2(self, script: str):
        """ add the generation information to the mol2 file """
        script += "@<TRIPOS>GENERATIONS\n"
        script += "\n".join([f"{i}\t{atom.generations}" for i, atom in enumerate(self.src.atoms)]) + '\n'
        return script


class Parser(IOBase, metaclass=MetaIO):
    """ Parse the str or bytes obj to Molecule obj """
    _pybel_fmt_convert = {
        'g16log': 'g16'
    }

    def _open_source_to_string_lines(self, *which_allowed: str, output_type: Literal['lines', 'script'] = 'lines'):
        """
        Open the source file to string lines
        Args:
            which_allowed: which types of source are allowed to process to string lines

        Returns:
            (List of string|string)
        """
        src_type = self.result.get('src_type')
        if src_type not in which_allowed:
            raise RuntimeError(f'the source type {type(self.src)} have not been supported')
        else:
            if src_type == 'str':
                script = self.src

            elif src_type == 'path':
                with open(self.src) as file:
                    try:
                        script = file.read()
                    # If the file pointed by the path is not a text file
                    # such as a bytes file
                    except UnicodeDecodeError:
                        raise IOEarlyStop()

            elif src_type == 'IOString':
                script = self.src.read()

            else:
                raise RuntimeError(f'the source type {type(self.src)} have not been supported')

            if output_type == 'lines':
                return script.split('\n')
            elif output_type == 'script':
                return script
            else:
                raise ValueError('the arg output_type given a wrong values, lines or script allow only')

    def _checks(self) -> Dict[str, Any]:
        if not isinstance(self.src, (IOBase, str, bytes, PathLike)):
            raise TypeError(f'the parsed object should be IOBase, str or bytes, instead of {type(self.src)}')

        if isinstance(self.src, str):
            if os.path.exists(self.src):
                return {'src_type': 'path'}
            else:
                return {'src_type': 'str'}

        if isinstance(self.src, PathLike):
            return {'src_type': 'path'}

        if isinstance(self.src, bytes):
            return {'src_type': 'bytes'}
        if isinstance(self.src, io.StringIO):
            return {'src_type': 'StringIO'}
        if isinstance(self.src, io.BytesIO):
            return {'src_type': 'BytesIO'}
        if isinstance(self.src, io.FileIO):
            return {'src_type': 'FileIO'}
        print(f'the get source type is {type(self.src)}')
        return {'src_type': type(self.src)}

    def _ob_io(self):
        """ IO by openbabel.pybel """
        # Get the source type name
        src_type = self.result.get('src_type')
        try:
            if src_type == 'str':
                pybel_mol = pybel.readstring(self._pybel_fmt_convert.get(self.fmt, self.fmt), self.src)
            elif src_type == 'path':
                pybel_mol = next(pybel.readfile(self._pybel_fmt_convert.get(self.fmt, self.fmt), str(self.src)))
            elif src_type == 'IOString':
                pybel_mol = pybel.readstring(self._pybel_fmt_convert.get(self.fmt, self.fmt), self.src.read())
            else:
                raise RuntimeError(f'the source type {type(self.src)} have not been supported')

            obj = ci.Molecule(pybel_mol.OBMol)

        except RuntimeError:
            obj = None

        return obj

    def _cclib_io(self, obj):
        """ IO by cclib package """
        src_type = self.result.get('src_type')

        try:
            if src_type == 'str':
                data = cclib.ccopen(io.StringIO(self.src)).parse()
            elif src_type == 'path':
                data = cclib.ccopen(self.src).parse()
            elif src_type == 'IOString':
                data = cclib.ccopen(self.src).parse()
            else:
                raise RuntimeError(f'the source type {type(self.src)} have not been supported in cclib')

        except (RuntimeError, AttributeError):
            data = None

        if data:
            if not obj:
                # when get information about the atoms species
                if hasattr(data, 'atomnos'):
                    atoms_attrs = [{'atomic_number': an} for an in getattr(data, 'atomnos')]
                    obj = ci.Molecule(atoms=atoms_attrs)
                else:
                    print(IOError(f'the parsing of {self.src} is not successful!'))
                    return obj  # Return None

            # if get information about the coordination collections
            if hasattr(data, 'atomcoords'):
                obj.set(all_coordinates=getattr(data, 'atomcoords'))

            # if get information about the energy (SCF energies) vector
            if hasattr(data, 'scfenergies'):
                obj.set(all_energy=getattr(data, 'scfenergies'))

        return obj

    def _io(self, *args, **kwargs):
        """ Standard IO process """
        # Try parse the log file by openbabel.pybel file firstly
        return self._ob_io()

    # Start to the prefix IO functions

    # preprocess for g16log file
    # This preprocess is used to judge whether a Error happened when perform g16 calculate
    def _pre_g16log(self):
        """ g16log preprocess to judge whether some Error happened """
        def is_convergence_failure():
            if 'Convergence failure -- run terminated.' in script:
                return True
            return False

        def is_hessian_no_longer_linear_valid():
            march_pattern = re.compile(r'Error termination via Lnk1e in (/.+)*/l103\.exe')

            if any(march_pattern.match(line.strip()) for line in script.splitlines()[-5:]):
                return True
            return False

        script = self._open_source_to_string_lines('str', 'path', "IOString", output_type='script')

        try:
            # Check whether a failure have happened when calculation.
            if is_convergence_failure():
                raise IOEarlyStop('Gaussian16 SCF cannot convergence!')
            if is_hessian_no_longer_linear_valid():
                raise IOEarlyStop('Gaussian16 Hessian no longer linear valid')

        except IOEarlyStop as error:
            if self.kwargs.get('force'):
                print(error)
            else:
                raise error

    def _io_raspa_mol(self):
        """ read the raspa_mol file to convert it to the hotpot.Molecule file """
        if self.result['src_type'] == 'path':
            with open(self.src) as file:
                script = file.read()
        else:
            script = self.src

        # TODO: Yuqing. The script is a text with the raspa_mol format

    # Parse the XYZ file
    def _io_xyz(self):
        """ Parse the XYZ file """
        src_type = self.result['src_type']
        if src_type != 'path':
            return self._io()
        else:
            from ase import io
            from openbabel import openbabel as ob
            data_generator = io.iread(self.src)

            # atomic_numbers, coordinates, cell_params
            atomic_numbers, all_coordinates, cell_matrix = [], [], None
            for data in data_generator:
                atomic_numbers.append(data.numbers)
                all_coordinates.append(data.positions)
                if cell_matrix is None:
                    cell_matrix = data.cell.array

            atomic_numbers = np.stack(atomic_numbers)
            all_coordinates = np.stack(all_coordinates)

            number_min = atomic_numbers.min(axis=0)
            number_max = atomic_numbers.max(axis=0)

            # the values in same columns should be same.
            assert all(number_max == number_min)

            obj = ci.Molecule()
            obj.quick_build_atoms(number_min)

            obj.set(all_coordinates=all_coordinates)
            obj.set(crystal=cell_matrix)
            obj.conformer_select(0)

            return obj

    # postprocess for g16log file
    def _post_g16log(self, obj: 'ci.Molecule'):
        """
        post process for g16log format, to extract:
            1) Mulliken charge
            2) Spin densities
        """
        def extract_charges_spin():
            """ Extract charges and spin information from g16.log file """
            # Get the line index of Mulliken charges
            head_lines = [i for i, line in enumerate(lines) if line.strip() == 'Mulliken charges and spin densities:']
            if not head_lines:
                head_lines = [i for i, line in enumerate(lines) if line.strip() == 'Mulliken charges:']
                charge_only = True
            else:
                charge_only = False

            # Skip the first charge&spin sheet, it can't find corresponding coordinates
            if not head_lines:
                raise IOEarlyStop
            elif len(head_lines) == obj.conformer_counts + 1:
                head_lines = head_lines[1:]

            # Extract the Mulliken charge and spin densities
            charges, spin_densities = [], []  # changes(cgs) spin_densities(sds)
            for i in head_lines:
                # Enhance inspection
                col_heads = lines[i + 1].strip().split()
                if charge_only:
                    assert len(col_heads) == 1 and col_heads[0] == '1'
                else:
                    assert len(col_heads) == 2 and col_heads[0] == '1' and col_heads

                HEAD_LINES_NUM = 2
                cg, sd = [], []  # change, spin_density

                while True:
                    split_line = lines[i + HEAD_LINES_NUM].strip().split()
                    if charge_only and len(split_line) == 3:
                        row, syb, c = split_line  # row number, symbol, charges
                        s = 0.0  # spin density
                    elif not charge_only and len(split_line) == 4:
                        row, syb, c, s = split_line  # row number, symbol, charges, spin density
                    else:
                        break

                    try:
                        row, c, s = int(row), float(c), float(s)
                        # check the sheet row number
                        if row != HEAD_LINES_NUM - 1:
                            break

                    # Inspect the types of values
                    except ValueError:
                        break

                    # record the charge and spin density
                    cg.append(c)
                    sd.append(s)
                    HEAD_LINES_NUM += 1

                # store the extracted
                if cg and sd:
                    if len(cg) == len(sd) == len(obj.atoms):
                        charges.append(cg)
                        spin_densities.append(sd)
                    else:
                        raise ValueError('the number of charges do not match to the number of atoms')
                else:
                    raise ValueError('get a empty charge and spin list, check the input!!')

            obj.set(all_atom_charges=np.array(charges))
            obj.set(all_atom_spin_densities=np.array(spin_densities))
                
        def extract_force_matrix():
            # Define the format of force sheet
            # the Force sheet like this:
            #  -------------------------------------------------------------------
            #  Center     Atomic                   Forces (Hartrees/Bohr)
            #  Number     Number              X              Y              Z
            #  -------------------------------------------------------------------
            #       1        8           0.039901671    0.000402574    0.014942530
            #       2        8           0.017381613    0.001609531    0.006381231
            #       3        6          -0.092853735   -0.025654844   -0.005885898
            #       4        6           0.067801154    0.024130172   -0.022794721
            #       5        8          -0.023702905    0.005486251   -0.004938175
            #       6        8          -0.006359715   -0.008543465    0.010350815
            #       7       55          -0.002168084    0.002569781    0.001944217
            #  -------------------------------------------------------------------
            force_head1 = re.compile(r'\s*Center\s+Atomic\s+Forces\s\(Hartrees/Bohr\)\s*')
            force_head2 = re.compile(r'\s*Number\s+Number\s+X\s+Y\s+Z\s*')
            sheet_line = re.compile(r'\s*----+\s*')

            HEAD_LINES_NUM = 3  # the offset line to write the header

            head_lines = [i for i, line in enumerate(lines) if force_head1.match(line)]

            all_forces = []
            for i in head_lines:
                # enhance the inspection of Force sheet head
                assert force_head2.match(lines[i + 1])
                assert sheet_line.match(lines[i + 2])

                rows = 0
                forces = []
                while True:

                    if sheet_line.match(lines[i + HEAD_LINES_NUM + rows]):
                        if len(forces) == obj.atom_counts:
                            all_forces.append(forces)
                            break
                        else:
                            raise ValueError('the number of force vector do not match the number of atoms')

                    ac, an, x, y, z = map(
                        lambda v: int(v[1]) if v[0] < 2 else float(v[1]),
                        enumerate(lines[i + HEAD_LINES_NUM + rows].split())
                    )

                    # Enhance the inspection
                    assert ac == rows + 1
                    if obj.atoms[rows].atomic_number != an:
                        raise ValueError('the atomic number do not match')

                    forces.append([x, y, z])

                    rows += 1

            try:
                obj.set(all_forces=np.array(all_forces))
            except ValueError:
                return

        obj = self._cclib_io(obj)  # Try to supplementary Molecule data by cclib

        lines = self._open_source_to_string_lines('str', 'path', 'IOString')

        try:  # TODO: For now, this is the case, the spin densities may lost in some case  # the units is Hartree/Bohr
            extract_charges_spin()
        except IOEarlyStop:
            if self.kwargs.get('must_have_charge'):
                raise IOEarlyStop

        try:
            extract_force_matrix()
        except IndexError:
            raise IOEarlyStop

        # assign the first conformer for the molecule
        obj.conformer_select(0)

        return obj

    def _post_mol2(self, obj: 'ci.Molecule'):
        """ add generation information into the Molecule object """
        with open(self.src) as file:
            lines = file.readlines()
            title_lines = [i for i, line in enumerate(lines) if line.startswith("@<TRIPOS>")]

            try:
                title_line_idx, line_idx = \
                    [(i, tl) for i, tl in enumerate(title_lines) if lines[tl].strip() == "@<TRIPOS>GENERATIONS"][0]

                gen_start = line_idx + 1
                gen_end = title_lines[title_line_idx + 1] if title_line_idx + 1 < len(title_lines) else len(lines)

                for l_idx, atom in zip(range(gen_start, gen_end), obj.atoms):
                    ob_id, gen = map(int, lines[l_idx].strip().split('\t'))

                    assert ob_id == atom.idx
                    atom.generations = gen

            except IndexError:
                return obj

        return obj
=======
"""
python v3.7.9
@Project: hotpot
@File   : _io.py
@Author : Zhiyuan Zhang
@Date   : 2023/3/14
@Time   : 4:18
"""
import os
import re
from pathlib import Path
from os import PathLike
from typing import *
from abc import ABCMeta, abstractmethod
from copy import copy
import io
from io import IOBase
from openbabel import pybel
import cclib
import numpy as np

import hotpot.cheminfo as ci
from hotpot.tasks.deepmd import DeepSystem

"""
Notes:
This module contain Classes to IO between the Molecule object and various file formats.
the main classes are:
    - Reader: from Formatted files to Molecule, called by the Molecule.read() method.
    - Writer: from Molecule to formatted files, called by the Molecule.write() method.
    - Dumper: from Molecule to formatted Literals(str or bytes), called by the Molecule.dump() method.
    - Parser: from formatted Literals to the Molecule obj, called by the Molecule.parse() method.
all of them are inherit from the _IOBase class.

For the implementation of dump and parse:
    - some third-part package are used, like openbabel, cclib and so on.
    - there are some self own IO function be defined too.
    - the user also custom and register to the Dumper and Parser too.

When implementing the IO: 
    1) the IO class will firstly check whether a custom IO function is defined and register, if the IO function 
        are defined and registered, the IO are implemented by the registered.
    2) else, the IO class will try to call, in turn, try to call some third-part packages,
    3) finally, if all third-part packages fail to complement IO, Raise the IOError !!!

Following the steps to customise your IO function:
    1) determine which IO operation(read, write, dump or parse) you want to define， import the relevant IO class
        into your own python modules.
    2) define the IO function which customises your IO implementation, the custom function should meet the base
        requirements demand by the corresponding IO class. When the IO functions are defined, applying the
        `IOClass`.register decorator to register the IO function into the `IOClass`, the `IOClass`.register should
        pass some args. This is a example:
        --------------------------------- Example ------------------------------------
        Examples:
        # importing the relevant IO classes
        from hotpot.io import Dumper, Reader
        
        # define and register a read function
        # the fmt defined the format key to handle the custom IO function
        # the types defined where the IO function will be applied, pre: preprocess, io: main io, post: postprocess
        @Reader.register(fmt='the/format/key', types='pre|io|post')
        def my_read_func(*arg, **kwargs)  # the args should meet the Reader demand
            ...
            
        # define and register a dump function
        def my_dump_func(*arg, **kwargs) # the args should meet the Dumper demand
            ...
        ---------------------------------- END ---------------------------------------
"""


# Define custom Exceptions
class IOEarlyStop(BaseException):
    """ monitor the situation that the IO should early stop and return None and the IO result """


# Define the IO function types
IOFuncPrefix = Literal['pre', 'io', 'post']
IOStream = Union[IOBase, str, bytes]


def _parse_lmp_data_script(script: str):
    """ Parse the LAMMPS data script to two dict, header and body"""
    # Define_body_title
    bt_name = (
        # atom-property sections
        'Atoms', 'Velocities', 'Masses', 'Ellipsoids', 'Lines', 'Triangles', 'Bodies',
        # molecular topology sections
        'Bonds', 'Angles', 'Dihedrals', 'Impropers',
        # force field sections
        'Pair Coeffs', 'PairIJ Coeffs', 'Bond Coeffs', 'Angle Coeffs', 'Dihedral Coeffs', 'Improper Coeffs',
        # class 2 force field sections
        'BondBond Coeffs', 'BondAngle Coeffs', 'MiddleBondTorsion Coeffs', 'EndBondTorsion Coeffs',
        'AngleTorsion Coeffs', 'AngleAngleTorsion Coeffs', 'BondBond13 Coeffs', 'AngleAngle Coeffs'
    )

    # Compile the body and header pattern
    header_title = re.compile(r'[a-z]+')
    header_int = re.compile(r'[0-9]+')
    header_float = re.compile(r'-?[0-9]+\.[0-9]*')

    lines = script.split('\n')
    body_split_point = [i for i, lin in enumerate(lines) if lin in bt_name] + [len(lines)]

    # Extract header info
    headers = {}
    for line in lines[1:body_split_point[0]]:
        line = line.strip()
        if line:
            ht = ' '.join(header_title.findall(line))
            hvs = line[:line.find(ht)].strip()  # header values
            header_values = []
            for hv in re.split(r'\s+', hvs):
                if header_int.fullmatch(hv):
                    header_values.append(int(hv))
                elif header_float.fullmatch(hv):
                    header_values.append(float(hv))
                else:
                    raise ValueError('the header line not match well')

            headers[ht] = header_values

    # Extract bodies info
    bodies = {}
    for sl_idx, el_idx in zip(body_split_point[:-1], body_split_point[1:]):
        bt = lines[sl_idx].strip()  # body title
        bc = [line.strip() for line in lines[sl_idx+1: el_idx] if line.strip()]  # body content
        bodies[bt] = bc

    return lines[0], headers, bodies


class Register:
    """
    Register the IO function for Dumper, Parser or so on
    """
    def __init__(self):
        # these dicts are container to store the custom io functions
        # the keys of the dict are serve as the handle to get the mapped io functions(the values)
        self.pre_methods = {}
        self.io_methods = {}
        self.post_methods = {}

    def __repr__(self):
        return f"Register:\n" + \
               f"pre_method:\n" + \
               f"\n\t".join([n for n in self.pre_methods]) + "\n\n" + \
               f"io methods:\n" + \
               f"\n\t".join([n for n in self.io_methods]) + '\n\n' + \
               f"post methods:\n" + \
               f"\n\t".join([n for n in self.post_methods])

    def __call__(self, io_cls: type, fmt: str, prefix: IOFuncPrefix):
        """
        To register any function as a dumper or a postprocess to convert mol to formats
        Args:
            fmt:
            prefix:

        Returns:

        """

        def decorator(func: Callable):

            if prefix == 'pre':
                self.pre_methods[fmt] = func
            elif prefix == 'io':
                self.io_methods[fmt] = func
            elif prefix == 'post':
                self.post_methods[fmt] = func
            else:
                raise TypeError('the type of register is not supported')

            return func

        return decorator

    def pre(self, fmt: str):
        return self.pre_methods.get(fmt)

    def io(self, fmt: str):
        return self.io_methods.get(fmt)

    def post(self, fmt: str):
        return self.post_methods.get(fmt)


# Retrieve the IO class by its format name
def retrieve_format(fmt: str = None):
    return _MoleculeIO.registered_format().get(fmt)


# Get all registered format name
def registered_format_name():
    return tuple(_MoleculeIO.registered_format().keys())


# TODO: deprecated in the later version
class _MoleculeIO(ABCMeta):
    """    Metaclass for registration of IO class format """
    _registered_format = {}

    def __new__(mcs, name, bases, namespace, **kwargs):
        # Get the format keywords
        fmt = namespace.get('format')(mcs)

        if not fmt:
            return super(_MoleculeIO, mcs).__new__(mcs, name, bases, namespace, **kwargs)
        elif not isinstance(fmt, str):
            raise TypeError('the defined format should be a string')
        elif fmt in mcs._registered_format:
            raise ValueError(f'the format {fmt} have been defined before')
        else:
            cls = super(_MoleculeIO, mcs).__new__(mcs, name, bases, namespace, **kwargs)
            mcs._registered_format[fmt] = cls
            return cls

    @classmethod
    def registered_format(mcs):
        return copy(mcs._registered_format)


class MetaIO(type):
    """
    The Meta class to specify how to construct the IO class
    This Meta class is defined to register IO function conveniently.

    The IO functions are divided into three categories:
        - preprocess: do something before performing any of IO operation, with prefix '_pre'
        - io: performing the IO operation, with prefix '_io'
        - postprocess: do something after preforming IO operation, with prefix '_post'

    This Meta class offer two approach to defined and register the IO functions:
        - Define inside the IO class (IOClass)
        - Define outside the IO class and decorate the defined function by IOClass.register function

    To define inside the IOClass, one should name the IO function with the pattern:
        def _prefix_keys():
            ...
    where, the prefix is one of 'pre', 'io' or 'post'; the keys is the handle name to retrieve the
    IO functions.

    To define outside the IOClass, one should applied the class method register as the decorator of the
    IO functions, specified the prefix and the handle name as the decorator arguments, like:
        @IOClass.register(fmt='keys', types='prefix')
        def outside_io_func(*args, **kwargs):
            ...
    where the IOClass is one of Reader, Writer, Dumper, Parser or other custom IOClass, the 'key' and 'prefix'
    should be replace to the handle name and prefix you specified.
    """

    def __new__(mcs, name: str, bases: tuple, namespace: dict, **kwargs):
        """ If the subclasses contain methods with the prefix of '_pre', '_io' or '_post'
        they are seen as the IO function, that the preprocess, io or postprocess functions, respectively
        """
        _register = Register()

        for attr_name, attr in namespace.items():

            # Make sure the io function is a Callable obj
            if not isinstance(attr, Callable):
                continue

            split_names = attr_name.split('_')

            # the custom IO function should with prefix: '_pre', '_io' and '_post'
            # the handle keys of these function are follow the above prefix and separate be '_'
            # for example:
            #     def _pre_gjf(*args, **kwargs):
            #         ...
            # this is a preprocess IO function with a handle key: 'gjf' to retrieve the function.
            if len(split_names) <= 2:
                continue

            io_type = split_names[1]

            # Register the io functions:
            # if a define methods with the prefix '_pre', '_io' or '_post'
            # these methods are seen as preprocess, io or postprocess functions, respectively
            if io_type == 'pre':
                _register.pre_methods['_'.join(split_names[2:])] = attr
            if io_type == 'io':
                _register.io_methods['_'.join(split_names[2:])] = attr
            if io_type == 'post':
                _register.post_methods['_'.join(split_names[2:])] = attr

        namespace[f'_register'] = _register

        return type(name, bases, namespace, **kwargs)


class IOBase:
    """ The base IO class """
    # Initialize the register function, which is a callable obj embed in IO classes
    # When to register new IO function, apply the register function as decorator

    # _register = None

    def __init__(self, fmt: str, source: Union['ci.Molecule', IOStream], *args, **kwargs):
        """"""
        self.fmt = fmt
        self.src = source

        self.args = args
        self.kwargs = kwargs

        # override the methods to check the
        self.result = self._checks()

    def __call__(self):
        """ Call for the performing of IO """
        try:
            self._pre()
            # For dumper, the obj is Literal str or bytes obj
            # For parser, the obj is Molecule obj
            io_func = self._get_io()
            if io_func:  # If a custom io function have been defined, run custom functions
                obj = io_func(self)
            else:  # else get the general io function define in class
                obj = self._io()

            return self._post(obj)

        except IOEarlyStop:
            return None

    @abstractmethod
    def _checks(self) -> Dict[str, Any]:
        """
        This method should be overriden when definition of new IO class
        The purpose of this class is to check the regulation of initialized arguments.
        If not any arguments should be checked, return None directly.
        """
        raise NotImplemented()

    def _get_pre(self) -> Callable:
        return self.register.pre(self.fmt)

    def _get_io(self) -> Callable:
        return self.register.io(self.fmt)

    def _get_post(self) -> Callable:
        return self.register.post(self.fmt)

    def _pre(self, *args, **kwargs):
        """ Regulate the method of preprocess """
        pre_func = self._get_pre()
        if pre_func:
            pre_func(self)

    @abstractmethod
    def _io(self, *args, **kwargs):
        """ Regulate the main io method """
        raise NotImplemented

    def _post(self, obj, *args, **kwargs):
        """ Regulate the method of postprocess """
        post_func = self._get_post()
        if post_func:
            return post_func(self, obj)
        else:
            return obj

    @property
    def register(self) -> Register:
        return getattr(self, f'_register')


class Dumper(IOBase, metaclass=MetaIO):
    """
    Dump the Molecule information into specific format.
    The output in general is the string or bytes
    """

    _pybel_fmt_convert = {
    }

    def _preprocess_for_gjf(self):
        """ Perform preprocess for  conversion of all gaussian input """
        if not self.src.has_3d and not self.kwargs.get("not_build_3d"):
            self.src.build_3d()

        if not self.kwargs.get("not_assign_atoms_formal_charge"):
            self.src.assign_atoms_formal_charge()

        self.src.identifier = self.src.formula

    def _postprocess_for_gjf_head(self, script) -> (List[str], int):
        """ Postprocess the context before the Molecular specification partition """
        # To count the insert lines
        inserted_lines = 0

        # separate keyword arguments:
        link0 = self.kwargs['link0']
        route = self.kwargs['route']
        custom_charge = self.kwargs.get('charge')
        custom_spin = self.kwargs.get('spin')

        lines = script.splitlines()

        # Write link0 command
        if isinstance(link0, str):
            lines[0] = f'%{link0}'
        elif isinstance(link0, list):
            for i, stc in enumerate(link0):  # stc=sentence
                assert isinstance(stc, str)
                if not i:  # For the first line of link0, replace the original line in raw script
                    lines[0] = f'%{stc}'
                else:  # For the other lines, insert into after the 1st line
                    inserted_lines += 1
                    lines.insert(inserted_lines, f'%{stc}')
        else:
            raise TypeError('the link0 should be string or list of string')

        # Write route command
        if isinstance(route, str):
            line = f'# {route}'
        elif isinstance(route, list):
            line = "# " + " ".join(route)
        else:
            raise TypeError('the route should be string or list of string')
        lines[1 + inserted_lines] = line

        charge, spin = lines[5+inserted_lines].split()
        if custom_charge:
            charge = str(custom_charge)
        if custom_spin:
            spin = str(custom_spin)

        lines[5+inserted_lines] = f'{charge} {spin}'

        return lines, 6 + inserted_lines

    def _process_lmpdat_bonds(self, bond_contents: list):
        """"""
        uni_bonds = tuple(self.src.unique_bonds)
        bonds = self.src.bonds
        sep = re.compile(r'\s+')
        for i, bc in enumerate(bond_contents):
            split_bc = sep.split(bc)
            split_bc[1] = str(uni_bonds.index(bonds[i]) + 1)
            bond_contents[i] = '  '.join(split_bc)

        return bond_contents

    def _io(self):
        """ Performing the IO operation, convert the Molecule obj to Literal obj """
        # Try to dump by openbabel.pybel
        type_err_pattern = re.compile(
            r"write\(\) got an unexpected keyword argument '\w+'"
        )
        pb_mol = pybel.Molecule(self.src.ob_mol)
        kwargs = copy(self.kwargs)

        while kwargs:
            try:
                return pb_mol.write(self._pybel_fmt_convert.get(self.fmt, self.fmt), **kwargs)

            except TypeError as error:
                if type_err_pattern.match(str(error)):
                    pop_kwargs = str(error).split()[-1].strip("'")
                    kwargs.pop(pop_kwargs)
                else:
                    raise error

            except ValueError:
                print(IOError(f'the cheminfo.Molecule obj cannot dump to Literal'))
                return None

        return pb_mol.write(self._pybel_fmt_convert.get(self.fmt, self.fmt))

    def _checks(self) -> Dict[str, Any]:
        if not isinstance(self.src, ci.Molecule):
            raise TypeError(f'the dumped object should be hotpot.cheminfo.Molecule, instead of {type(self.src)}')

        return {}

    def _pre_cif(self):
        """
        pre-process for Molecule object to convert to cif file.
        if the hotpot object do not place in a Crystal, create a P1 compact Crystal for it
        """
        crystal = self.src.crystal()
        if not isinstance(crystal, ci.Crystal) or (
                np.logical_not(crystal.vectors >= 0.).any() and np.logical_not(crystal.vectors < 0.).any()
        ):
            self.src.compact_crystal(inplace=True)

        if self.src.crystal().space_group:
            self.src.crystal().space_group = 'P1'

    def _pre_gjf(self):
        """ Assign the Molecule charge before to dump to gjf file """
        self._preprocess_for_gjf()

    def _pre_gzmat(self):
        self._preprocess_for_gjf()

    def _io_dpmd_sys(self):
        """ convert molecule information to numpy arrays """
        return DeepSystem(self.src)

    def _io_lmpmol(self):
        """
        write a molecule script
        default values: coordinates, velocities, atom IDs and types
        additional attributes for atomic: Bonds
        additional attributes for full: Bonds + molecular + charge
        """

        def bonds(m):
            """ Add bond body """
            bond_str = 'Bonds' + '\n\n'  # bond body title

            # the formula of bond_type key: atom1[bond_type]atom2
            uni_bonds = tuple(m.unique_bonds)  # store bonds type
            for j, bond in enumerate(m.bonds, 1):

                bt_id = uni_bonds.index(bond) + 1
                bond_str += f'{j} {bt_id} {bond.ob_atom1_id + 1} {bond.ob_atom2_id + 1}\n'

            bond_str += '\n'

            return bond_str

        def charge():
            """ Retrieve atom charge information """
            charge_str = '\n' + 'Charges' + '\n\n'

            for ic, a in enumerate(atoms_list, 1):  # ID of charge, atom
                if isinstance(a, ci.Atom):
                    charge_str += f'{ic} {a.partial_charge}\n'
                else:
                    assert isinstance(a, ci.PseudoAtom)
                    charge_str += f'{ic} {a.charge}\n'

            charge_str += '\n'

            return charge_str

        mol = self.src
        kwargs = self.kwargs  # keywords arguments

        # default values: coordinates, velocities, atom IDs and types;
        # additional attributes for atomic: None;
        # additional attributes for full: molecular + charge
        atom_style = kwargs.get('atom_style', 'atomic')   # default atom_style is atomic
        mol_name = kwargs.get('mol_name', mol.smiles)

        # combine real atoms with pseudo atoms in a list
        atoms_list = []
        for m_a in mol.atoms:
            atoms_list.append(m_a)

        if mol.pseudo_atoms:   # determine if there are pseudo_atoms
            for pse_a in mol.pseudo_atoms:
                atoms_list.append(pse_a)

        # title information
        title = f"Create by hotpot package, convert from {mol_name}"
        script = title + '\n\n'   # write the molecular script for lammps

        # TODO: some header information missing
        # Header partition
        # add atom header
        num_atoms = len(atoms_list)
        num_atoms_str = f'{num_atoms}  atoms'
        script += num_atoms_str + '\n'

        # add bond header
        num_bonds = len(mol.bonds)
        num_bonds_str = f'{num_bonds}  bonds'
        script += num_bonds_str + '\n'

        # Add new blank line to end the header partition
        script += '\n'

        # Body partition
        # Coords body
        script += 'Coords' + '\n\n'
        for i, atom in enumerate(atoms_list, 1):
            script += f'{i}' + '  ' + '  '.join(map(str, atom.coordinates)) + '\n'
        script += '\n'

        # Types body
        script += 'Types' + '\n\n'

        dict_types = {}
        for i, atom in enumerate(atoms_list, 1):
            atom_type = dict_types.setdefault(atom.symbol, len(dict_types)+1)
            script += f'{i} {atom_type}  # {atom.symbol}\n'

        script += '\n'

        # additional attributes
        # to atomic style, only basis information (ID，Coords, types, velocitier)
        if atom_style == 'atomic':
            if num_bonds:
                script += bonds(mol)

        # to full style, basis information + molecular + charge
        elif atom_style == 'full':
            if num_bonds:
                script += bonds(mol)
            script += charge()

        return script

    def _io_raspa_mol(self):
        """ convert the Molecule obj to the """
        # TODO: Yuqing. Tip: bond.is_rigid

    def _post_gjf(self, script):
        """ postprocess the dumped Gaussian 16 .gjf script to add the link0 and route context """
        lines, _ = self._postprocess_for_gjf_head(script)
        script = '\n'.join(lines)

        # End black line
        script += '\n\n'

        return script

    def _post_gzmat(self, script):
        """ postprocess the dumped Gaussian 16 .gjf script to add the link0 and route content with Z-matrix """
        lines, current_line = self._postprocess_for_gjf_head(script)
        zmat = re.compile('\s+')

        # Extract the symbol of atoms, bonds, angles and torsions
        z_counts, atoms, var = 0, self.src.atoms, {}
        while lines[current_line + z_counts].strip() != 'Variables:':
            items = zmat.split(lines[current_line + z_counts])

            assert items[0] == atoms[z_counts].symbol

            if len(items) == 1:
                assert not z_counts
            elif len(items) == 3:
                assert z_counts == 1
                var[items[2]] = self.src.bond(z_counts, int(items[1])-1)
            elif len(items) == 5:
                assert z_counts == 2
                var[items[2]] = self.src.bond(z_counts, int(items[1])-1)
                var[items[4]] = self.src.angle(z_counts, int(items[1])-1, int(items[3])-1)
            elif len(items) == 7:
                var[items[2]] = self.src.bond(z_counts, int(items[1])-1)
                var[items[4]] = self.src.angle(z_counts, int(items[1])-1, int(items[3])-1)
                var[items[6]] = self.src.torsion(z_counts, int(items[1])-1, int(items[3])-1, int(items[5])-1)
            else:
                raise ValueError('Get an error string from Z-matrix')

            z_counts += 1  # Next line

        current_line += z_counts + 1  # update the current line
        while lines[current_line].strip():
            key, _ = lines[current_line].split('= ')
            lines[current_line] += f" {var[key]['scan_step']}" if var[key]["scan_step"] else ''

            current_line += 1

        script = '\n'.join(lines)
        # End black line
        script += '\n\n'

        return script

    def _post_lmpdat(self, script: str):
        """ post-process for LAMMPS data file """

        title, headers, bodies = _parse_lmp_data_script(script)
        script = title + '\n'

        for ht, hvs in headers.items():
            if ht == 'bond types':  # header title, header values
                hvs[0] = len(self.src.unique_bonds)

            script += ' '.join(map(str, hvs)) + ' ' + ht + '\n'

        script += '\n' * 3

        for bt, bcs in bodies.items():  # body title, body contents
            if bt == 'Bonds':
                bcs = self._process_lmpdat_bonds(bcs)

            if bcs:  # if the body contents exist
                script += bt + '\n' * 2
                script += '\n'.join(bcs)
                script += '\n' * 3

        return script

    def _post_mol2(self, script: str):
        """ add the generation information to the mol2 file """
        script += "@<TRIPOS>GENERATIONS\n"
        script += "\n".join([f"{i}\t{atom.generations}" for i, atom in enumerate(self.src.atoms)]) + '\n'
        return script


class Parser(IOBase, metaclass=MetaIO):
    """ Parse the str or bytes obj to Molecule obj """
    _pybel_fmt_convert = {
        'g16log': 'g16'
    }

    def _open_source_to_string_lines(self, *which_allowed: str, output_type: Literal['lines', 'script'] = 'lines'):
        """
        Open the source file to string lines
        Args:
            which_allowed: which types of source are allowed to process to string lines

        Returns:
            (List of string|string)
        """
        src_type = self.result.get('src_type')
        if src_type not in which_allowed:
            raise RuntimeError(f'the source type {type(self.src)} have not been supported')
        else:
            if src_type == 'str':
                script = self.src

            elif src_type == 'path':
                with open(self.src) as file:
                    try:
                        script = file.read()
                    # If the file pointed by the path is not a text file
                    # such as a bytes file
                    except UnicodeDecodeError:
                        raise IOEarlyStop()

            elif src_type == 'IOString':
                script = self.src.read()

            else:
                raise RuntimeError(f'the source type {type(self.src)} have not been supported')

            if output_type == 'lines':
                return script.split('\n')
            elif output_type == 'script':
                return script
            else:
                raise ValueError('the arg output_type given a wrong values, lines or script allow only')

    def _checks(self) -> Dict[str, Any]:
        if not isinstance(self.src, (IOBase, str, bytes, PathLike)):
            raise TypeError(f'the parsed object should be IOBase, str or bytes, instead of {type(self.src)}')

        if isinstance(self.src, str):
            if os.path.exists(self.src):
                return {'src_type': 'path'}
            else:
                return {'src_type': 'str'}

        if isinstance(self.src, PathLike):
            return {'src_type': 'path'}

        if isinstance(self.src, bytes):
            return {'src_type': 'bytes'}
        if isinstance(self.src, io.StringIO):
            return {'src_type': 'StringIO'}
        if isinstance(self.src, io.BytesIO):
            return {'src_type': 'BytesIO'}
        if isinstance(self.src, io.FileIO):
            return {'src_type': 'FileIO'}
        print(f'the get source type is {type(self.src)}')
        return {'src_type': type(self.src)}

    def _ob_io(self):
        """ IO by openbabel.pybel """
        # Get the source type name
        src_type = self.result.get('src_type')
        try:
            if src_type == 'str':
                pybel_mol = pybel.readstring(self._pybel_fmt_convert.get(self.fmt, self.fmt), self.src)
            elif src_type == 'path':
                pybel_mol = next(pybel.readfile(self._pybel_fmt_convert.get(self.fmt, self.fmt), str(self.src)))
            elif src_type == 'IOString':
                pybel_mol = pybel.readstring(self._pybel_fmt_convert.get(self.fmt, self.fmt), self.src.read())
            else:
                raise RuntimeError(f'the source type {type(self.src)} have not been supported')

            obj = ci.Molecule(pybel_mol.OBMol)

        except RuntimeError:
            obj = None

        return obj

    def _cclib_io(self, obj):
        """ IO by cclib package """
        src_type = self.result.get('src_type')

        try:
            if src_type == 'str':
                data = cclib.ccopen(io.StringIO(self.src)).parse()
            elif src_type == 'path':
                data = cclib.ccopen(self.src).parse()
            elif src_type == 'IOString':
                data = cclib.ccopen(self.src).parse()
            else:
                raise RuntimeError(f'the source type {type(self.src)} have not been supported in cclib')

        except (RuntimeError, AttributeError):
            data = None

        if data:
            if not obj:
                # when get information about the atoms species
                if hasattr(data, 'atomnos'):
                    atoms_attrs = [{'atomic_number': an} for an in getattr(data, 'atomnos')]
                    obj = ci.Molecule(atoms=atoms_attrs)
                else:
                    print(IOError(f'the parsing of {self.src} is not successful!'))
                    return obj  # Return None

            # if get information about the coordination collections
            if hasattr(data, 'atomcoords'):
                obj.set(all_coordinates=getattr(data, 'atomcoords'))

            # if get information about the energy (SCF energies) vector
            if hasattr(data, 'scfenergies'):
                obj.set(all_energy=getattr(data, 'scfenergies'))

        return obj

    def _io(self, *args, **kwargs):
        """ Standard IO process """
        # Try parse the log file by openbabel.pybel file firstly
        return self._ob_io()

    # Start to the prefix IO functions

    # preprocess for g16log file
    # This preprocess is used to judge whether a Error happened when perform g16 calculate
    def _pre_g16log(self):
        """ g16log preprocess to judge whether some Error happened """
        def is_convergence_failure():
            if 'Convergence failure -- run terminated.' in script:
                return True
            return False

        def is_hessian_no_longer_linear_valid():
            march_pattern = re.compile(r'Error termination via Lnk1e in (/.+)*/l103\.exe')

            if any(march_pattern.match(line.strip()) for line in script.splitlines()[-5:]):
                return True
            return False

        script = self._open_source_to_string_lines('str', 'path', "IOString", output_type='script')

        try:
            # Check whether a failure have happened when calculation.
            if is_convergence_failure():
                raise IOEarlyStop('Gaussian16 SCF cannot convergence!')
            if is_hessian_no_longer_linear_valid():
                raise IOEarlyStop('Gaussian16 Hessian no longer linear valid')

        except IOEarlyStop as error:
            if self.kwargs.get('force'):
                print(error)
            else:
                raise error

    def _io_raspa_mol(self):
        """ read the raspa_mol file to convert it to the hotpot.Molecule file """
        if self.result['src_type'] == 'path':
            with open(self.src) as file:
                script = file.read()
        else:
            script = self.src

        # TODO: Yuqing. The script is a text with the raspa_mol format

    # Parse the XYZ file
    def _io_xyz(self):
        """ Parse the XYZ file """
        src_type = self.result['src_type']
        if src_type != 'path':
            return self._io()
        else:
            from ase import io
            from openbabel import openbabel as ob
            data_generator = io.iread(self.src)

            # atomic_numbers, coordinates, cell_params
            atomic_numbers, all_coordinates, cell_matrix = [], [], None
            for data in data_generator:
                atomic_numbers.append(data.numbers)
                all_coordinates.append(data.positions)
                if cell_matrix is None:
                    cell_matrix = data.cell.array

            atomic_numbers = np.stack(atomic_numbers)
            all_coordinates = np.stack(all_coordinates)

            number_min = atomic_numbers.min(axis=0)
            number_max = atomic_numbers.max(axis=0)

            # the values in same columns should be same.
            assert all(number_max == number_min)

            obj = ci.Molecule()
            obj.quick_build_atoms(number_min)

            obj.set(all_coordinates=all_coordinates)
            obj.set(crystal=cell_matrix)
            obj.conformer_select(0)

            return obj

    # postprocess for g16log file
    def _post_g16log(self, obj: 'ci.Molecule'):
        """
        post process for g16log format, to extract:
            1) Mulliken charge
            2) Spin densities
        """
        def extract_charges_spin():
            """ Extract charges and spin information from g16.log file """
            # Get the line index of Mulliken charges
            head_lines = [i for i, line in enumerate(lines) if line.strip() == 'Mulliken charges and spin densities:']
            if not head_lines:
                head_lines = [i for i, line in enumerate(lines) if line.strip() == 'Mulliken charges:']
                charge_only = True
            else:
                charge_only = False

            # Skip the first charge&spin sheet, it can't find corresponding coordinates
            if not head_lines:
                raise IOEarlyStop
            elif len(head_lines) == obj.conformer_counts + 1:
                head_lines = head_lines[1:]

            # Extract the Mulliken charge and spin densities
            charges, spin_densities = [], []  # changes(cgs) spin_densities(sds)
            for i in head_lines:
                # Enhance inspection
                col_heads = lines[i + 1].strip().split()
                if charge_only:
                    assert len(col_heads) == 1 and col_heads[0] == '1'
                else:
                    assert len(col_heads) == 2 and col_heads[0] == '1' and col_heads

                HEAD_LINES_NUM = 2
                cg, sd = [], []  # change, spin_density

                while True:
                    split_line = lines[i + HEAD_LINES_NUM].strip().split()
                    if charge_only and len(split_line) == 3:
                        row, syb, c = split_line  # row number, symbol, charges
                        s = 0.0  # spin density
                    elif not charge_only and len(split_line) == 4:
                        row, syb, c, s = split_line  # row number, symbol, charges, spin density
                    else:
                        break

                    try:
                        row, c, s = int(row), float(c), float(s)
                        # check the sheet row number
                        if row != HEAD_LINES_NUM - 1:
                            break

                    # Inspect the types of values
                    except ValueError:
                        break

                    # record the charge and spin density
                    cg.append(c)
                    sd.append(s)
                    HEAD_LINES_NUM += 1

                # store the extracted
                if cg and sd:
                    if len(cg) == len(sd) == len(obj.atoms):
                        charges.append(cg)
                        spin_densities.append(sd)
                    else:
                        raise ValueError('the number of charges do not match to the number of atoms')
                else:
                    raise ValueError('get a empty charge and spin list, check the input!!')

            obj.set(all_atom_charges=np.array(charges))
            obj.set(all_atom_spin_densities=np.array(spin_densities))
                
        def extract_force_matrix():
            # Define the format of force sheet
            # the Force sheet like this:
            #  -------------------------------------------------------------------
            #  Center     Atomic                   Forces (Hartrees/Bohr)
            #  Number     Number              X              Y              Z
            #  -------------------------------------------------------------------
            #       1        8           0.039901671    0.000402574    0.014942530
            #       2        8           0.017381613    0.001609531    0.006381231
            #       3        6          -0.092853735   -0.025654844   -0.005885898
            #       4        6           0.067801154    0.024130172   -0.022794721
            #       5        8          -0.023702905    0.005486251   -0.004938175
            #       6        8          -0.006359715   -0.008543465    0.010350815
            #       7       55          -0.002168084    0.002569781    0.001944217
            #  -------------------------------------------------------------------
            force_head1 = re.compile(r'\s*Center\s+Atomic\s+Forces\s\(Hartrees/Bohr\)\s*')
            force_head2 = re.compile(r'\s*Number\s+Number\s+X\s+Y\s+Z\s*')
            sheet_line = re.compile(r'\s*----+\s*')

            HEAD_LINES_NUM = 3  # the offset line to write the header

            head_lines = [i for i, line in enumerate(lines) if force_head1.match(line)]

            all_forces = []
            for i in head_lines:
                # enhance the inspection of Force sheet head
                assert force_head2.match(lines[i + 1])
                assert sheet_line.match(lines[i + 2])

                rows = 0
                forces = []
                while True:

                    if sheet_line.match(lines[i + HEAD_LINES_NUM + rows]):
                        if len(forces) == obj.atom_counts:
                            all_forces.append(forces)
                            break
                        else:
                            raise ValueError('the number of force vector do not match the number of atoms')

                    ac, an, x, y, z = map(
                        lambda v: int(v[1]) if v[0] < 2 else float(v[1]),
                        enumerate(lines[i + HEAD_LINES_NUM + rows].split())
                    )

                    # Enhance the inspection
                    assert ac == rows + 1
                    if obj.atoms[rows].atomic_number != an:
                        raise ValueError('the atomic number do not match')

                    forces.append([x, y, z])

                    rows += 1

            try:
                obj.set(all_forces=np.array(all_forces))
            except ValueError:
                return

        obj = self._cclib_io(obj)  # Try to supplementary Molecule data by cclib

        lines = self._open_source_to_string_lines('str', 'path', 'IOString')

        try:  # TODO: For now, this is the case, the spin densities may lost in some case  # the units is Hartree/Bohr
            extract_charges_spin()
        except IOEarlyStop:
            if self.kwargs.get('must_have_charge'):
                raise IOEarlyStop

        try:
            extract_force_matrix()
        except IndexError:
            raise IOEarlyStop

        # assign the first conformer for the molecule
        obj.conformer_select(0)

        return obj

    def _post_mol2(self, obj: 'ci.Molecule'):
        """ add generation information into the Molecule object """
        if self.result['src_type'] is 'str':
            lines = self.src.splitlines()
        else:
            with open(self.src) as file:
                lines = file.readlines()

        title_lines = [i for i, line in enumerate(lines) if line.startswith("@<TRIPOS>")]

        try:
            title_line_idx, line_idx = \
                [(i, tl) for i, tl in enumerate(title_lines) if lines[tl].strip() == "@<TRIPOS>GENERATIONS"][0]

            gen_start = line_idx + 1
            gen_end = title_lines[title_line_idx + 1] if title_line_idx + 1 < len(title_lines) else len(lines)

            for l_idx, atom in zip(range(gen_start, gen_end), obj.atoms):
                ob_id, gen = map(int, lines[l_idx].strip().split('\t'))

                assert ob_id == atom.ob_id
                atom.generations = gen

        except IndexError:
            return obj

        return obj
>>>>>>> bb0682a6
<|MERGE_RESOLUTION|>--- conflicted
+++ resolved
@@ -1,4 +1,3 @@
-<<<<<<< HEAD
 """
 python v3.7.9
 @Project: hotpot
@@ -1080,1095 +1079,4 @@
             except IndexError:
                 return obj
 
-        return obj
-=======
-"""
-python v3.7.9
-@Project: hotpot
-@File   : _io.py
-@Author : Zhiyuan Zhang
-@Date   : 2023/3/14
-@Time   : 4:18
-"""
-import os
-import re
-from pathlib import Path
-from os import PathLike
-from typing import *
-from abc import ABCMeta, abstractmethod
-from copy import copy
-import io
-from io import IOBase
-from openbabel import pybel
-import cclib
-import numpy as np
-
-import hotpot.cheminfo as ci
-from hotpot.tasks.deepmd import DeepSystem
-
-"""
-Notes:
-This module contain Classes to IO between the Molecule object and various file formats.
-the main classes are:
-    - Reader: from Formatted files to Molecule, called by the Molecule.read() method.
-    - Writer: from Molecule to formatted files, called by the Molecule.write() method.
-    - Dumper: from Molecule to formatted Literals(str or bytes), called by the Molecule.dump() method.
-    - Parser: from formatted Literals to the Molecule obj, called by the Molecule.parse() method.
-all of them are inherit from the _IOBase class.
-
-For the implementation of dump and parse:
-    - some third-part package are used, like openbabel, cclib and so on.
-    - there are some self own IO function be defined too.
-    - the user also custom and register to the Dumper and Parser too.
-
-When implementing the IO: 
-    1) the IO class will firstly check whether a custom IO function is defined and register, if the IO function 
-        are defined and registered, the IO are implemented by the registered.
-    2) else, the IO class will try to call, in turn, try to call some third-part packages,
-    3) finally, if all third-part packages fail to complement IO, Raise the IOError !!!
-
-Following the steps to customise your IO function:
-    1) determine which IO operation(read, write, dump or parse) you want to define， import the relevant IO class
-        into your own python modules.
-    2) define the IO function which customises your IO implementation, the custom function should meet the base
-        requirements demand by the corresponding IO class. When the IO functions are defined, applying the
-        `IOClass`.register decorator to register the IO function into the `IOClass`, the `IOClass`.register should
-        pass some args. This is a example:
-        --------------------------------- Example ------------------------------------
-        Examples:
-        # importing the relevant IO classes
-        from hotpot.io import Dumper, Reader
-        
-        # define and register a read function
-        # the fmt defined the format key to handle the custom IO function
-        # the types defined where the IO function will be applied, pre: preprocess, io: main io, post: postprocess
-        @Reader.register(fmt='the/format/key', types='pre|io|post')
-        def my_read_func(*arg, **kwargs)  # the args should meet the Reader demand
-            ...
-            
-        # define and register a dump function
-        def my_dump_func(*arg, **kwargs) # the args should meet the Dumper demand
-            ...
-        ---------------------------------- END ---------------------------------------
-"""
-
-
-# Define custom Exceptions
-class IOEarlyStop(BaseException):
-    """ monitor the situation that the IO should early stop and return None and the IO result """
-
-
-# Define the IO function types
-IOFuncPrefix = Literal['pre', 'io', 'post']
-IOStream = Union[IOBase, str, bytes]
-
-
-def _parse_lmp_data_script(script: str):
-    """ Parse the LAMMPS data script to two dict, header and body"""
-    # Define_body_title
-    bt_name = (
-        # atom-property sections
-        'Atoms', 'Velocities', 'Masses', 'Ellipsoids', 'Lines', 'Triangles', 'Bodies',
-        # molecular topology sections
-        'Bonds', 'Angles', 'Dihedrals', 'Impropers',
-        # force field sections
-        'Pair Coeffs', 'PairIJ Coeffs', 'Bond Coeffs', 'Angle Coeffs', 'Dihedral Coeffs', 'Improper Coeffs',
-        # class 2 force field sections
-        'BondBond Coeffs', 'BondAngle Coeffs', 'MiddleBondTorsion Coeffs', 'EndBondTorsion Coeffs',
-        'AngleTorsion Coeffs', 'AngleAngleTorsion Coeffs', 'BondBond13 Coeffs', 'AngleAngle Coeffs'
-    )
-
-    # Compile the body and header pattern
-    header_title = re.compile(r'[a-z]+')
-    header_int = re.compile(r'[0-9]+')
-    header_float = re.compile(r'-?[0-9]+\.[0-9]*')
-
-    lines = script.split('\n')
-    body_split_point = [i for i, lin in enumerate(lines) if lin in bt_name] + [len(lines)]
-
-    # Extract header info
-    headers = {}
-    for line in lines[1:body_split_point[0]]:
-        line = line.strip()
-        if line:
-            ht = ' '.join(header_title.findall(line))
-            hvs = line[:line.find(ht)].strip()  # header values
-            header_values = []
-            for hv in re.split(r'\s+', hvs):
-                if header_int.fullmatch(hv):
-                    header_values.append(int(hv))
-                elif header_float.fullmatch(hv):
-                    header_values.append(float(hv))
-                else:
-                    raise ValueError('the header line not match well')
-
-            headers[ht] = header_values
-
-    # Extract bodies info
-    bodies = {}
-    for sl_idx, el_idx in zip(body_split_point[:-1], body_split_point[1:]):
-        bt = lines[sl_idx].strip()  # body title
-        bc = [line.strip() for line in lines[sl_idx+1: el_idx] if line.strip()]  # body content
-        bodies[bt] = bc
-
-    return lines[0], headers, bodies
-
-
-class Register:
-    """
-    Register the IO function for Dumper, Parser or so on
-    """
-    def __init__(self):
-        # these dicts are container to store the custom io functions
-        # the keys of the dict are serve as the handle to get the mapped io functions(the values)
-        self.pre_methods = {}
-        self.io_methods = {}
-        self.post_methods = {}
-
-    def __repr__(self):
-        return f"Register:\n" + \
-               f"pre_method:\n" + \
-               f"\n\t".join([n for n in self.pre_methods]) + "\n\n" + \
-               f"io methods:\n" + \
-               f"\n\t".join([n for n in self.io_methods]) + '\n\n' + \
-               f"post methods:\n" + \
-               f"\n\t".join([n for n in self.post_methods])
-
-    def __call__(self, io_cls: type, fmt: str, prefix: IOFuncPrefix):
-        """
-        To register any function as a dumper or a postprocess to convert mol to formats
-        Args:
-            fmt:
-            prefix:
-
-        Returns:
-
-        """
-
-        def decorator(func: Callable):
-
-            if prefix == 'pre':
-                self.pre_methods[fmt] = func
-            elif prefix == 'io':
-                self.io_methods[fmt] = func
-            elif prefix == 'post':
-                self.post_methods[fmt] = func
-            else:
-                raise TypeError('the type of register is not supported')
-
-            return func
-
-        return decorator
-
-    def pre(self, fmt: str):
-        return self.pre_methods.get(fmt)
-
-    def io(self, fmt: str):
-        return self.io_methods.get(fmt)
-
-    def post(self, fmt: str):
-        return self.post_methods.get(fmt)
-
-
-# Retrieve the IO class by its format name
-def retrieve_format(fmt: str = None):
-    return _MoleculeIO.registered_format().get(fmt)
-
-
-# Get all registered format name
-def registered_format_name():
-    return tuple(_MoleculeIO.registered_format().keys())
-
-
-# TODO: deprecated in the later version
-class _MoleculeIO(ABCMeta):
-    """    Metaclass for registration of IO class format """
-    _registered_format = {}
-
-    def __new__(mcs, name, bases, namespace, **kwargs):
-        # Get the format keywords
-        fmt = namespace.get('format')(mcs)
-
-        if not fmt:
-            return super(_MoleculeIO, mcs).__new__(mcs, name, bases, namespace, **kwargs)
-        elif not isinstance(fmt, str):
-            raise TypeError('the defined format should be a string')
-        elif fmt in mcs._registered_format:
-            raise ValueError(f'the format {fmt} have been defined before')
-        else:
-            cls = super(_MoleculeIO, mcs).__new__(mcs, name, bases, namespace, **kwargs)
-            mcs._registered_format[fmt] = cls
-            return cls
-
-    @classmethod
-    def registered_format(mcs):
-        return copy(mcs._registered_format)
-
-
-class MetaIO(type):
-    """
-    The Meta class to specify how to construct the IO class
-    This Meta class is defined to register IO function conveniently.
-
-    The IO functions are divided into three categories:
-        - preprocess: do something before performing any of IO operation, with prefix '_pre'
-        - io: performing the IO operation, with prefix '_io'
-        - postprocess: do something after preforming IO operation, with prefix '_post'
-
-    This Meta class offer two approach to defined and register the IO functions:
-        - Define inside the IO class (IOClass)
-        - Define outside the IO class and decorate the defined function by IOClass.register function
-
-    To define inside the IOClass, one should name the IO function with the pattern:
-        def _prefix_keys():
-            ...
-    where, the prefix is one of 'pre', 'io' or 'post'; the keys is the handle name to retrieve the
-    IO functions.
-
-    To define outside the IOClass, one should applied the class method register as the decorator of the
-    IO functions, specified the prefix and the handle name as the decorator arguments, like:
-        @IOClass.register(fmt='keys', types='prefix')
-        def outside_io_func(*args, **kwargs):
-            ...
-    where the IOClass is one of Reader, Writer, Dumper, Parser or other custom IOClass, the 'key' and 'prefix'
-    should be replace to the handle name and prefix you specified.
-    """
-
-    def __new__(mcs, name: str, bases: tuple, namespace: dict, **kwargs):
-        """ If the subclasses contain methods with the prefix of '_pre', '_io' or '_post'
-        they are seen as the IO function, that the preprocess, io or postprocess functions, respectively
-        """
-        _register = Register()
-
-        for attr_name, attr in namespace.items():
-
-            # Make sure the io function is a Callable obj
-            if not isinstance(attr, Callable):
-                continue
-
-            split_names = attr_name.split('_')
-
-            # the custom IO function should with prefix: '_pre', '_io' and '_post'
-            # the handle keys of these function are follow the above prefix and separate be '_'
-            # for example:
-            #     def _pre_gjf(*args, **kwargs):
-            #         ...
-            # this is a preprocess IO function with a handle key: 'gjf' to retrieve the function.
-            if len(split_names) <= 2:
-                continue
-
-            io_type = split_names[1]
-
-            # Register the io functions:
-            # if a define methods with the prefix '_pre', '_io' or '_post'
-            # these methods are seen as preprocess, io or postprocess functions, respectively
-            if io_type == 'pre':
-                _register.pre_methods['_'.join(split_names[2:])] = attr
-            if io_type == 'io':
-                _register.io_methods['_'.join(split_names[2:])] = attr
-            if io_type == 'post':
-                _register.post_methods['_'.join(split_names[2:])] = attr
-
-        namespace[f'_register'] = _register
-
-        return type(name, bases, namespace, **kwargs)
-
-
-class IOBase:
-    """ The base IO class """
-    # Initialize the register function, which is a callable obj embed in IO classes
-    # When to register new IO function, apply the register function as decorator
-
-    # _register = None
-
-    def __init__(self, fmt: str, source: Union['ci.Molecule', IOStream], *args, **kwargs):
-        """"""
-        self.fmt = fmt
-        self.src = source
-
-        self.args = args
-        self.kwargs = kwargs
-
-        # override the methods to check the
-        self.result = self._checks()
-
-    def __call__(self):
-        """ Call for the performing of IO """
-        try:
-            self._pre()
-            # For dumper, the obj is Literal str or bytes obj
-            # For parser, the obj is Molecule obj
-            io_func = self._get_io()
-            if io_func:  # If a custom io function have been defined, run custom functions
-                obj = io_func(self)
-            else:  # else get the general io function define in class
-                obj = self._io()
-
-            return self._post(obj)
-
-        except IOEarlyStop:
-            return None
-
-    @abstractmethod
-    def _checks(self) -> Dict[str, Any]:
-        """
-        This method should be overriden when definition of new IO class
-        The purpose of this class is to check the regulation of initialized arguments.
-        If not any arguments should be checked, return None directly.
-        """
-        raise NotImplemented()
-
-    def _get_pre(self) -> Callable:
-        return self.register.pre(self.fmt)
-
-    def _get_io(self) -> Callable:
-        return self.register.io(self.fmt)
-
-    def _get_post(self) -> Callable:
-        return self.register.post(self.fmt)
-
-    def _pre(self, *args, **kwargs):
-        """ Regulate the method of preprocess """
-        pre_func = self._get_pre()
-        if pre_func:
-            pre_func(self)
-
-    @abstractmethod
-    def _io(self, *args, **kwargs):
-        """ Regulate the main io method """
-        raise NotImplemented
-
-    def _post(self, obj, *args, **kwargs):
-        """ Regulate the method of postprocess """
-        post_func = self._get_post()
-        if post_func:
-            return post_func(self, obj)
-        else:
-            return obj
-
-    @property
-    def register(self) -> Register:
-        return getattr(self, f'_register')
-
-
-class Dumper(IOBase, metaclass=MetaIO):
-    """
-    Dump the Molecule information into specific format.
-    The output in general is the string or bytes
-    """
-
-    _pybel_fmt_convert = {
-    }
-
-    def _preprocess_for_gjf(self):
-        """ Perform preprocess for  conversion of all gaussian input """
-        if not self.src.has_3d and not self.kwargs.get("not_build_3d"):
-            self.src.build_3d()
-
-        if not self.kwargs.get("not_assign_atoms_formal_charge"):
-            self.src.assign_atoms_formal_charge()
-
-        self.src.identifier = self.src.formula
-
-    def _postprocess_for_gjf_head(self, script) -> (List[str], int):
-        """ Postprocess the context before the Molecular specification partition """
-        # To count the insert lines
-        inserted_lines = 0
-
-        # separate keyword arguments:
-        link0 = self.kwargs['link0']
-        route = self.kwargs['route']
-        custom_charge = self.kwargs.get('charge')
-        custom_spin = self.kwargs.get('spin')
-
-        lines = script.splitlines()
-
-        # Write link0 command
-        if isinstance(link0, str):
-            lines[0] = f'%{link0}'
-        elif isinstance(link0, list):
-            for i, stc in enumerate(link0):  # stc=sentence
-                assert isinstance(stc, str)
-                if not i:  # For the first line of link0, replace the original line in raw script
-                    lines[0] = f'%{stc}'
-                else:  # For the other lines, insert into after the 1st line
-                    inserted_lines += 1
-                    lines.insert(inserted_lines, f'%{stc}')
-        else:
-            raise TypeError('the link0 should be string or list of string')
-
-        # Write route command
-        if isinstance(route, str):
-            line = f'# {route}'
-        elif isinstance(route, list):
-            line = "# " + " ".join(route)
-        else:
-            raise TypeError('the route should be string or list of string')
-        lines[1 + inserted_lines] = line
-
-        charge, spin = lines[5+inserted_lines].split()
-        if custom_charge:
-            charge = str(custom_charge)
-        if custom_spin:
-            spin = str(custom_spin)
-
-        lines[5+inserted_lines] = f'{charge} {spin}'
-
-        return lines, 6 + inserted_lines
-
-    def _process_lmpdat_bonds(self, bond_contents: list):
-        """"""
-        uni_bonds = tuple(self.src.unique_bonds)
-        bonds = self.src.bonds
-        sep = re.compile(r'\s+')
-        for i, bc in enumerate(bond_contents):
-            split_bc = sep.split(bc)
-            split_bc[1] = str(uni_bonds.index(bonds[i]) + 1)
-            bond_contents[i] = '  '.join(split_bc)
-
-        return bond_contents
-
-    def _io(self):
-        """ Performing the IO operation, convert the Molecule obj to Literal obj """
-        # Try to dump by openbabel.pybel
-        type_err_pattern = re.compile(
-            r"write\(\) got an unexpected keyword argument '\w+'"
-        )
-        pb_mol = pybel.Molecule(self.src.ob_mol)
-        kwargs = copy(self.kwargs)
-
-        while kwargs:
-            try:
-                return pb_mol.write(self._pybel_fmt_convert.get(self.fmt, self.fmt), **kwargs)
-
-            except TypeError as error:
-                if type_err_pattern.match(str(error)):
-                    pop_kwargs = str(error).split()[-1].strip("'")
-                    kwargs.pop(pop_kwargs)
-                else:
-                    raise error
-
-            except ValueError:
-                print(IOError(f'the cheminfo.Molecule obj cannot dump to Literal'))
-                return None
-
-        return pb_mol.write(self._pybel_fmt_convert.get(self.fmt, self.fmt))
-
-    def _checks(self) -> Dict[str, Any]:
-        if not isinstance(self.src, ci.Molecule):
-            raise TypeError(f'the dumped object should be hotpot.cheminfo.Molecule, instead of {type(self.src)}')
-
-        return {}
-
-    def _pre_cif(self):
-        """
-        pre-process for Molecule object to convert to cif file.
-        if the hotpot object do not place in a Crystal, create a P1 compact Crystal for it
-        """
-        crystal = self.src.crystal()
-        if not isinstance(crystal, ci.Crystal) or (
-                np.logical_not(crystal.vectors >= 0.).any() and np.logical_not(crystal.vectors < 0.).any()
-        ):
-            self.src.compact_crystal(inplace=True)
-
-        if self.src.crystal().space_group:
-            self.src.crystal().space_group = 'P1'
-
-    def _pre_gjf(self):
-        """ Assign the Molecule charge before to dump to gjf file """
-        self._preprocess_for_gjf()
-
-    def _pre_gzmat(self):
-        self._preprocess_for_gjf()
-
-    def _io_dpmd_sys(self):
-        """ convert molecule information to numpy arrays """
-        return DeepSystem(self.src)
-
-    def _io_lmpmol(self):
-        """
-        write a molecule script
-        default values: coordinates, velocities, atom IDs and types
-        additional attributes for atomic: Bonds
-        additional attributes for full: Bonds + molecular + charge
-        """
-
-        def bonds(m):
-            """ Add bond body """
-            bond_str = 'Bonds' + '\n\n'  # bond body title
-
-            # the formula of bond_type key: atom1[bond_type]atom2
-            uni_bonds = tuple(m.unique_bonds)  # store bonds type
-            for j, bond in enumerate(m.bonds, 1):
-
-                bt_id = uni_bonds.index(bond) + 1
-                bond_str += f'{j} {bt_id} {bond.ob_atom1_id + 1} {bond.ob_atom2_id + 1}\n'
-
-            bond_str += '\n'
-
-            return bond_str
-
-        def charge():
-            """ Retrieve atom charge information """
-            charge_str = '\n' + 'Charges' + '\n\n'
-
-            for ic, a in enumerate(atoms_list, 1):  # ID of charge, atom
-                if isinstance(a, ci.Atom):
-                    charge_str += f'{ic} {a.partial_charge}\n'
-                else:
-                    assert isinstance(a, ci.PseudoAtom)
-                    charge_str += f'{ic} {a.charge}\n'
-
-            charge_str += '\n'
-
-            return charge_str
-
-        mol = self.src
-        kwargs = self.kwargs  # keywords arguments
-
-        # default values: coordinates, velocities, atom IDs and types;
-        # additional attributes for atomic: None;
-        # additional attributes for full: molecular + charge
-        atom_style = kwargs.get('atom_style', 'atomic')   # default atom_style is atomic
-        mol_name = kwargs.get('mol_name', mol.smiles)
-
-        # combine real atoms with pseudo atoms in a list
-        atoms_list = []
-        for m_a in mol.atoms:
-            atoms_list.append(m_a)
-
-        if mol.pseudo_atoms:   # determine if there are pseudo_atoms
-            for pse_a in mol.pseudo_atoms:
-                atoms_list.append(pse_a)
-
-        # title information
-        title = f"Create by hotpot package, convert from {mol_name}"
-        script = title + '\n\n'   # write the molecular script for lammps
-
-        # TODO: some header information missing
-        # Header partition
-        # add atom header
-        num_atoms = len(atoms_list)
-        num_atoms_str = f'{num_atoms}  atoms'
-        script += num_atoms_str + '\n'
-
-        # add bond header
-        num_bonds = len(mol.bonds)
-        num_bonds_str = f'{num_bonds}  bonds'
-        script += num_bonds_str + '\n'
-
-        # Add new blank line to end the header partition
-        script += '\n'
-
-        # Body partition
-        # Coords body
-        script += 'Coords' + '\n\n'
-        for i, atom in enumerate(atoms_list, 1):
-            script += f'{i}' + '  ' + '  '.join(map(str, atom.coordinates)) + '\n'
-        script += '\n'
-
-        # Types body
-        script += 'Types' + '\n\n'
-
-        dict_types = {}
-        for i, atom in enumerate(atoms_list, 1):
-            atom_type = dict_types.setdefault(atom.symbol, len(dict_types)+1)
-            script += f'{i} {atom_type}  # {atom.symbol}\n'
-
-        script += '\n'
-
-        # additional attributes
-        # to atomic style, only basis information (ID，Coords, types, velocitier)
-        if atom_style == 'atomic':
-            if num_bonds:
-                script += bonds(mol)
-
-        # to full style, basis information + molecular + charge
-        elif atom_style == 'full':
-            if num_bonds:
-                script += bonds(mol)
-            script += charge()
-
-        return script
-
-    def _io_raspa_mol(self):
-        """ convert the Molecule obj to the """
-        # TODO: Yuqing. Tip: bond.is_rigid
-
-    def _post_gjf(self, script):
-        """ postprocess the dumped Gaussian 16 .gjf script to add the link0 and route context """
-        lines, _ = self._postprocess_for_gjf_head(script)
-        script = '\n'.join(lines)
-
-        # End black line
-        script += '\n\n'
-
-        return script
-
-    def _post_gzmat(self, script):
-        """ postprocess the dumped Gaussian 16 .gjf script to add the link0 and route content with Z-matrix """
-        lines, current_line = self._postprocess_for_gjf_head(script)
-        zmat = re.compile('\s+')
-
-        # Extract the symbol of atoms, bonds, angles and torsions
-        z_counts, atoms, var = 0, self.src.atoms, {}
-        while lines[current_line + z_counts].strip() != 'Variables:':
-            items = zmat.split(lines[current_line + z_counts])
-
-            assert items[0] == atoms[z_counts].symbol
-
-            if len(items) == 1:
-                assert not z_counts
-            elif len(items) == 3:
-                assert z_counts == 1
-                var[items[2]] = self.src.bond(z_counts, int(items[1])-1)
-            elif len(items) == 5:
-                assert z_counts == 2
-                var[items[2]] = self.src.bond(z_counts, int(items[1])-1)
-                var[items[4]] = self.src.angle(z_counts, int(items[1])-1, int(items[3])-1)
-            elif len(items) == 7:
-                var[items[2]] = self.src.bond(z_counts, int(items[1])-1)
-                var[items[4]] = self.src.angle(z_counts, int(items[1])-1, int(items[3])-1)
-                var[items[6]] = self.src.torsion(z_counts, int(items[1])-1, int(items[3])-1, int(items[5])-1)
-            else:
-                raise ValueError('Get an error string from Z-matrix')
-
-            z_counts += 1  # Next line
-
-        current_line += z_counts + 1  # update the current line
-        while lines[current_line].strip():
-            key, _ = lines[current_line].split('= ')
-            lines[current_line] += f" {var[key]['scan_step']}" if var[key]["scan_step"] else ''
-
-            current_line += 1
-
-        script = '\n'.join(lines)
-        # End black line
-        script += '\n\n'
-
-        return script
-
-    def _post_lmpdat(self, script: str):
-        """ post-process for LAMMPS data file """
-
-        title, headers, bodies = _parse_lmp_data_script(script)
-        script = title + '\n'
-
-        for ht, hvs in headers.items():
-            if ht == 'bond types':  # header title, header values
-                hvs[0] = len(self.src.unique_bonds)
-
-            script += ' '.join(map(str, hvs)) + ' ' + ht + '\n'
-
-        script += '\n' * 3
-
-        for bt, bcs in bodies.items():  # body title, body contents
-            if bt == 'Bonds':
-                bcs = self._process_lmpdat_bonds(bcs)
-
-            if bcs:  # if the body contents exist
-                script += bt + '\n' * 2
-                script += '\n'.join(bcs)
-                script += '\n' * 3
-
-        return script
-
-    def _post_mol2(self, script: str):
-        """ add the generation information to the mol2 file """
-        script += "@<TRIPOS>GENERATIONS\n"
-        script += "\n".join([f"{i}\t{atom.generations}" for i, atom in enumerate(self.src.atoms)]) + '\n'
-        return script
-
-
-class Parser(IOBase, metaclass=MetaIO):
-    """ Parse the str or bytes obj to Molecule obj """
-    _pybel_fmt_convert = {
-        'g16log': 'g16'
-    }
-
-    def _open_source_to_string_lines(self, *which_allowed: str, output_type: Literal['lines', 'script'] = 'lines'):
-        """
-        Open the source file to string lines
-        Args:
-            which_allowed: which types of source are allowed to process to string lines
-
-        Returns:
-            (List of string|string)
-        """
-        src_type = self.result.get('src_type')
-        if src_type not in which_allowed:
-            raise RuntimeError(f'the source type {type(self.src)} have not been supported')
-        else:
-            if src_type == 'str':
-                script = self.src
-
-            elif src_type == 'path':
-                with open(self.src) as file:
-                    try:
-                        script = file.read()
-                    # If the file pointed by the path is not a text file
-                    # such as a bytes file
-                    except UnicodeDecodeError:
-                        raise IOEarlyStop()
-
-            elif src_type == 'IOString':
-                script = self.src.read()
-
-            else:
-                raise RuntimeError(f'the source type {type(self.src)} have not been supported')
-
-            if output_type == 'lines':
-                return script.split('\n')
-            elif output_type == 'script':
-                return script
-            else:
-                raise ValueError('the arg output_type given a wrong values, lines or script allow only')
-
-    def _checks(self) -> Dict[str, Any]:
-        if not isinstance(self.src, (IOBase, str, bytes, PathLike)):
-            raise TypeError(f'the parsed object should be IOBase, str or bytes, instead of {type(self.src)}')
-
-        if isinstance(self.src, str):
-            if os.path.exists(self.src):
-                return {'src_type': 'path'}
-            else:
-                return {'src_type': 'str'}
-
-        if isinstance(self.src, PathLike):
-            return {'src_type': 'path'}
-
-        if isinstance(self.src, bytes):
-            return {'src_type': 'bytes'}
-        if isinstance(self.src, io.StringIO):
-            return {'src_type': 'StringIO'}
-        if isinstance(self.src, io.BytesIO):
-            return {'src_type': 'BytesIO'}
-        if isinstance(self.src, io.FileIO):
-            return {'src_type': 'FileIO'}
-        print(f'the get source type is {type(self.src)}')
-        return {'src_type': type(self.src)}
-
-    def _ob_io(self):
-        """ IO by openbabel.pybel """
-        # Get the source type name
-        src_type = self.result.get('src_type')
-        try:
-            if src_type == 'str':
-                pybel_mol = pybel.readstring(self._pybel_fmt_convert.get(self.fmt, self.fmt), self.src)
-            elif src_type == 'path':
-                pybel_mol = next(pybel.readfile(self._pybel_fmt_convert.get(self.fmt, self.fmt), str(self.src)))
-            elif src_type == 'IOString':
-                pybel_mol = pybel.readstring(self._pybel_fmt_convert.get(self.fmt, self.fmt), self.src.read())
-            else:
-                raise RuntimeError(f'the source type {type(self.src)} have not been supported')
-
-            obj = ci.Molecule(pybel_mol.OBMol)
-
-        except RuntimeError:
-            obj = None
-
-        return obj
-
-    def _cclib_io(self, obj):
-        """ IO by cclib package """
-        src_type = self.result.get('src_type')
-
-        try:
-            if src_type == 'str':
-                data = cclib.ccopen(io.StringIO(self.src)).parse()
-            elif src_type == 'path':
-                data = cclib.ccopen(self.src).parse()
-            elif src_type == 'IOString':
-                data = cclib.ccopen(self.src).parse()
-            else:
-                raise RuntimeError(f'the source type {type(self.src)} have not been supported in cclib')
-
-        except (RuntimeError, AttributeError):
-            data = None
-
-        if data:
-            if not obj:
-                # when get information about the atoms species
-                if hasattr(data, 'atomnos'):
-                    atoms_attrs = [{'atomic_number': an} for an in getattr(data, 'atomnos')]
-                    obj = ci.Molecule(atoms=atoms_attrs)
-                else:
-                    print(IOError(f'the parsing of {self.src} is not successful!'))
-                    return obj  # Return None
-
-            # if get information about the coordination collections
-            if hasattr(data, 'atomcoords'):
-                obj.set(all_coordinates=getattr(data, 'atomcoords'))
-
-            # if get information about the energy (SCF energies) vector
-            if hasattr(data, 'scfenergies'):
-                obj.set(all_energy=getattr(data, 'scfenergies'))
-
-        return obj
-
-    def _io(self, *args, **kwargs):
-        """ Standard IO process """
-        # Try parse the log file by openbabel.pybel file firstly
-        return self._ob_io()
-
-    # Start to the prefix IO functions
-
-    # preprocess for g16log file
-    # This preprocess is used to judge whether a Error happened when perform g16 calculate
-    def _pre_g16log(self):
-        """ g16log preprocess to judge whether some Error happened """
-        def is_convergence_failure():
-            if 'Convergence failure -- run terminated.' in script:
-                return True
-            return False
-
-        def is_hessian_no_longer_linear_valid():
-            march_pattern = re.compile(r'Error termination via Lnk1e in (/.+)*/l103\.exe')
-
-            if any(march_pattern.match(line.strip()) for line in script.splitlines()[-5:]):
-                return True
-            return False
-
-        script = self._open_source_to_string_lines('str', 'path', "IOString", output_type='script')
-
-        try:
-            # Check whether a failure have happened when calculation.
-            if is_convergence_failure():
-                raise IOEarlyStop('Gaussian16 SCF cannot convergence!')
-            if is_hessian_no_longer_linear_valid():
-                raise IOEarlyStop('Gaussian16 Hessian no longer linear valid')
-
-        except IOEarlyStop as error:
-            if self.kwargs.get('force'):
-                print(error)
-            else:
-                raise error
-
-    def _io_raspa_mol(self):
-        """ read the raspa_mol file to convert it to the hotpot.Molecule file """
-        if self.result['src_type'] == 'path':
-            with open(self.src) as file:
-                script = file.read()
-        else:
-            script = self.src
-
-        # TODO: Yuqing. The script is a text with the raspa_mol format
-
-    # Parse the XYZ file
-    def _io_xyz(self):
-        """ Parse the XYZ file """
-        src_type = self.result['src_type']
-        if src_type != 'path':
-            return self._io()
-        else:
-            from ase import io
-            from openbabel import openbabel as ob
-            data_generator = io.iread(self.src)
-
-            # atomic_numbers, coordinates, cell_params
-            atomic_numbers, all_coordinates, cell_matrix = [], [], None
-            for data in data_generator:
-                atomic_numbers.append(data.numbers)
-                all_coordinates.append(data.positions)
-                if cell_matrix is None:
-                    cell_matrix = data.cell.array
-
-            atomic_numbers = np.stack(atomic_numbers)
-            all_coordinates = np.stack(all_coordinates)
-
-            number_min = atomic_numbers.min(axis=0)
-            number_max = atomic_numbers.max(axis=0)
-
-            # the values in same columns should be same.
-            assert all(number_max == number_min)
-
-            obj = ci.Molecule()
-            obj.quick_build_atoms(number_min)
-
-            obj.set(all_coordinates=all_coordinates)
-            obj.set(crystal=cell_matrix)
-            obj.conformer_select(0)
-
-            return obj
-
-    # postprocess for g16log file
-    def _post_g16log(self, obj: 'ci.Molecule'):
-        """
-        post process for g16log format, to extract:
-            1) Mulliken charge
-            2) Spin densities
-        """
-        def extract_charges_spin():
-            """ Extract charges and spin information from g16.log file """
-            # Get the line index of Mulliken charges
-            head_lines = [i for i, line in enumerate(lines) if line.strip() == 'Mulliken charges and spin densities:']
-            if not head_lines:
-                head_lines = [i for i, line in enumerate(lines) if line.strip() == 'Mulliken charges:']
-                charge_only = True
-            else:
-                charge_only = False
-
-            # Skip the first charge&spin sheet, it can't find corresponding coordinates
-            if not head_lines:
-                raise IOEarlyStop
-            elif len(head_lines) == obj.conformer_counts + 1:
-                head_lines = head_lines[1:]
-
-            # Extract the Mulliken charge and spin densities
-            charges, spin_densities = [], []  # changes(cgs) spin_densities(sds)
-            for i in head_lines:
-                # Enhance inspection
-                col_heads = lines[i + 1].strip().split()
-                if charge_only:
-                    assert len(col_heads) == 1 and col_heads[0] == '1'
-                else:
-                    assert len(col_heads) == 2 and col_heads[0] == '1' and col_heads
-
-                HEAD_LINES_NUM = 2
-                cg, sd = [], []  # change, spin_density
-
-                while True:
-                    split_line = lines[i + HEAD_LINES_NUM].strip().split()
-                    if charge_only and len(split_line) == 3:
-                        row, syb, c = split_line  # row number, symbol, charges
-                        s = 0.0  # spin density
-                    elif not charge_only and len(split_line) == 4:
-                        row, syb, c, s = split_line  # row number, symbol, charges, spin density
-                    else:
-                        break
-
-                    try:
-                        row, c, s = int(row), float(c), float(s)
-                        # check the sheet row number
-                        if row != HEAD_LINES_NUM - 1:
-                            break
-
-                    # Inspect the types of values
-                    except ValueError:
-                        break
-
-                    # record the charge and spin density
-                    cg.append(c)
-                    sd.append(s)
-                    HEAD_LINES_NUM += 1
-
-                # store the extracted
-                if cg and sd:
-                    if len(cg) == len(sd) == len(obj.atoms):
-                        charges.append(cg)
-                        spin_densities.append(sd)
-                    else:
-                        raise ValueError('the number of charges do not match to the number of atoms')
-                else:
-                    raise ValueError('get a empty charge and spin list, check the input!!')
-
-            obj.set(all_atom_charges=np.array(charges))
-            obj.set(all_atom_spin_densities=np.array(spin_densities))
-                
-        def extract_force_matrix():
-            # Define the format of force sheet
-            # the Force sheet like this:
-            #  -------------------------------------------------------------------
-            #  Center     Atomic                   Forces (Hartrees/Bohr)
-            #  Number     Number              X              Y              Z
-            #  -------------------------------------------------------------------
-            #       1        8           0.039901671    0.000402574    0.014942530
-            #       2        8           0.017381613    0.001609531    0.006381231
-            #       3        6          -0.092853735   -0.025654844   -0.005885898
-            #       4        6           0.067801154    0.024130172   -0.022794721
-            #       5        8          -0.023702905    0.005486251   -0.004938175
-            #       6        8          -0.006359715   -0.008543465    0.010350815
-            #       7       55          -0.002168084    0.002569781    0.001944217
-            #  -------------------------------------------------------------------
-            force_head1 = re.compile(r'\s*Center\s+Atomic\s+Forces\s\(Hartrees/Bohr\)\s*')
-            force_head2 = re.compile(r'\s*Number\s+Number\s+X\s+Y\s+Z\s*')
-            sheet_line = re.compile(r'\s*----+\s*')
-
-            HEAD_LINES_NUM = 3  # the offset line to write the header
-
-            head_lines = [i for i, line in enumerate(lines) if force_head1.match(line)]
-
-            all_forces = []
-            for i in head_lines:
-                # enhance the inspection of Force sheet head
-                assert force_head2.match(lines[i + 1])
-                assert sheet_line.match(lines[i + 2])
-
-                rows = 0
-                forces = []
-                while True:
-
-                    if sheet_line.match(lines[i + HEAD_LINES_NUM + rows]):
-                        if len(forces) == obj.atom_counts:
-                            all_forces.append(forces)
-                            break
-                        else:
-                            raise ValueError('the number of force vector do not match the number of atoms')
-
-                    ac, an, x, y, z = map(
-                        lambda v: int(v[1]) if v[0] < 2 else float(v[1]),
-                        enumerate(lines[i + HEAD_LINES_NUM + rows].split())
-                    )
-
-                    # Enhance the inspection
-                    assert ac == rows + 1
-                    if obj.atoms[rows].atomic_number != an:
-                        raise ValueError('the atomic number do not match')
-
-                    forces.append([x, y, z])
-
-                    rows += 1
-
-            try:
-                obj.set(all_forces=np.array(all_forces))
-            except ValueError:
-                return
-
-        obj = self._cclib_io(obj)  # Try to supplementary Molecule data by cclib
-
-        lines = self._open_source_to_string_lines('str', 'path', 'IOString')
-
-        try:  # TODO: For now, this is the case, the spin densities may lost in some case  # the units is Hartree/Bohr
-            extract_charges_spin()
-        except IOEarlyStop:
-            if self.kwargs.get('must_have_charge'):
-                raise IOEarlyStop
-
-        try:
-            extract_force_matrix()
-        except IndexError:
-            raise IOEarlyStop
-
-        # assign the first conformer for the molecule
-        obj.conformer_select(0)
-
-        return obj
-
-    def _post_mol2(self, obj: 'ci.Molecule'):
-        """ add generation information into the Molecule object """
-        if self.result['src_type'] is 'str':
-            lines = self.src.splitlines()
-        else:
-            with open(self.src) as file:
-                lines = file.readlines()
-
-        title_lines = [i for i, line in enumerate(lines) if line.startswith("@<TRIPOS>")]
-
-        try:
-            title_line_idx, line_idx = \
-                [(i, tl) for i, tl in enumerate(title_lines) if lines[tl].strip() == "@<TRIPOS>GENERATIONS"][0]
-
-            gen_start = line_idx + 1
-            gen_end = title_lines[title_line_idx + 1] if title_line_idx + 1 < len(title_lines) else len(lines)
-
-            for l_idx, atom in zip(range(gen_start, gen_end), obj.atoms):
-                ob_id, gen = map(int, lines[l_idx].strip().split('\t'))
-
-                assert ob_id == atom.ob_id
-                atom.generations = gen
-
-        except IndexError:
-            return obj
-
-        return obj
->>>>>>> bb0682a6
+        return obj