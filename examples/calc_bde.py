"""
python v3.9.0
@Project: hotpot
@File   : calc_bde.py
@Author : Zhiyuan Zhang
@Date   : 2023/6/14
@Time   : 10:30

Note: This script to high-throughput determine the bind energy when a metal cation coordinate to a ligand with
specified coordination pattern
"""
from pathlib import Path
import hotpot as hp


if __name__ == '__main__':
<<<<<<< HEAD
    path_smiles = Path('/home/zz1/proj/be/struct/choice_ligand')
    g16root = '/home/pub'
    work_dir = Path('/home/zz1/proj/be/g16')
=======
    START_NUM = 1

    path_smiles = Path('/home/zzy/proj/be/struct/choice_ligand')
    g16root = '/home/pub/sw'
    work_dir = Path('/home/zzy/proj/be/g16')
>>>>>>> d3cb1cae
    img_dir = work_dir.joinpath('img')

    smiles = open(path_smiles).readlines()

    for i, s in enumerate(smiles[START_NUM:], START_NUM):

        mol = hp.Molecule.read_from(s, 'smi')
        pair_bundle = mol.generate_pairs_bundle('Sr')

        pair_bundle.determine_metal_ligand_bind_energy(
            g16root, work_dir.joinpath(str(i)), 'B3LYP', 'Def2SVP', 'SCRF pop(Always)', cpu_uti=0.75
        )<|MERGE_RESOLUTION|>--- conflicted
+++ resolved
@@ -14,18 +14,11 @@
 
 
 if __name__ == '__main__':
-<<<<<<< HEAD
+    START_NUM = 5
+
     path_smiles = Path('/home/zz1/proj/be/struct/choice_ligand')
     g16root = '/home/pub'
     work_dir = Path('/home/zz1/proj/be/g16')
-=======
-    START_NUM = 1
-
-    path_smiles = Path('/home/zzy/proj/be/struct/choice_ligand')
-    g16root = '/home/pub/sw'
-    work_dir = Path('/home/zzy/proj/be/g16')
->>>>>>> d3cb1cae
-    img_dir = work_dir.joinpath('img')
 
     smiles = open(path_smiles).readlines()
 
@@ -35,5 +28,5 @@
         pair_bundle = mol.generate_pairs_bundle('Sr')
 
         pair_bundle.determine_metal_ligand_bind_energy(
-            g16root, work_dir.joinpath(str(i)), 'B3LYP', 'Def2SVP', 'SCRF pop(Always)', cpu_uti=0.75
+            g16root, work_dir.joinpath(str(i)), 'M062X', 'Def2SVP', 'SCRF pop(Always)', cpu_uti=0.75
         )