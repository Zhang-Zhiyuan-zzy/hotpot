"""
python v3.9.0
@Project: hotpot
@File   : core
@Auther : Zhiyuan Zhang
@Data   : 2023/7/27
@Time   : 9:54
"""
import os
import json
import shutil
from typing import Union
from pathlib import Path

import pandas as pd
from openbabel import pybel as pb

import hotpot
from hotpot import settings, Molecule
from hotpot.tasks.raspa import _core
from ._results import RaspaParser

_raspa_root = settings.get("paths", {}).get('raspa_root')


def make_forcefield(path, **kwargs):
    """
     The path variable refers to the path of the json file
     Keyword Args: 'general_rule_for' and 'general_rule_tailcorrections'
     Currently, only the conversion of json files into force_field_mixing_rules.def is supported
    """
    with open(path, 'r') as file:
        json_data = json.load(file)
    num_defined_interaction = len(json_data)
    # Convert nested dict into appropriately dataframe
    json_df = pd.DataFrame(json_data).T
    json_df['symbol'] = json_df.index
    json_df = json_df.reset_index(drop=True)
    new_order = ['symbol', 'epsilon', 'sigma']
    new_json_df = json_df[new_order]

    # Determine whether kwargs are provided, if not, use the default value
    if 'general_rule_for' in kwargs:
        general_rule_for = kwargs['general_rule_for']
    else:
        general_rule_for = 'shifted'

    if 'general_rule_tailcorrections' in kwargs:
        general_rule_tailcorrections = kwargs['general_rule_tailcorrections']
    else:
        general_rule_tailcorrections = 'no'

    # Script to generate force field file
    script = f'# general rule for shifted vs truncated\n{general_rule_for}\n# general rule tailcorrections\n{general_rule_tailcorrections}\n'
    script += f'# number of defined interactions\n{num_defined_interaction}\n'
    script += '# type interaction, parameters.    IMPORTANT: define shortest matches first, so that more specific ones overwrites these\n'
    # Add suffix '_' to the first 102 fixed elements
    for i, val in enumerate(new_json_df.values):
        if i < 102:
            line_str = f'{val[0]}_\t\tlennard-jones\t{val[1]}\t{val[2]}\n'
        else:
            line_str = f'{val[0]}\t\tlennard-jones\t{val[1]}\t{val[2]}\n'
        script += line_str
    # Save the script of the force field file into the RASPA force field folder
    save_dir = os.path.dirname(path)
    save_path = os.path.join(save_dir, 'force_field_mixing_rules.def')
    with open(save_path, 'w', encoding='utf-8') as file:
        file.write(script)

    return script


class RASPA:
    """ A python wrapper for running a single RASPA calculation """
    def __init__(
            self,
            forcefield: str = "UFF",
            raspa_root: Union[str, os.PathLike] = None,
            guest_dir_name: Union[str, os.PathLike] = "Hotpot",
            in_test: bool = False
    ):
        """ Initialization """
        if raspa_root:
            self.raspa_root = Path(raspa_root)
        elif _raspa_root:
            self.raspa_root = Path(_raspa_root)
        else:
            raise ValueError('the arg raspa_root is not specified !!!')

        self.data_root = Path(hotpot.data_root)

        self.libraspa_dir = os.path.join(self.raspa_root, "lib")
        self.libraspa_file = next(f for f in os.listdir(self.libraspa_dir) if "libraspa" in f)

        self.core_args = {
            "raspa_dir": str(self.raspa_root),
            "libraspa_dir": self.libraspa_dir,
            "libraspa_file": self.libraspa_file,
        }

        # update the "_core" module namespace
        _core.__dict__.update(self.core_args)

        self.guest_dir_name = guest_dir_name
        self.forcefield = forcefield

        self.in_test = in_test

        self._check_force_field()

    def _check_force_field(self):
        """
        Check if the force field has been properly defined
        Force field files can be converted from json files and the UFF files can be copied from the data folder
        Enriching UFF force field element categories from data files
        """
        def enrich_uff_pseudo_ele_types():
            """ Enrich UFF pseudo_atoms file element types from data folder"""
            with open(pseudo_ff_path, 'r') as pseudo_file:
                pseudo_list = pseudo_file.readlines()
            with open(src_pseudo_ff_path, 'r') as src_pseudo_file:
                src_pseudo_list = src_pseudo_file.readlines()

            # Summarize the element types in pseudo file in UFF
            ele_list = []
            for i, line in enumerate(pseudo_list):
                if i > 2:
                    ele = line.split()[0]
                    ele_list.append(ele)

            # Copy additional element types from the data folder into UFF pseudo file
            supply_script_list = []
            for i, src_line in enumerate(src_pseudo_list):
                if i > 2:
                    src_ele = src_line.split()[0]
                    if src_ele not in ele_list:
                        supply_script_list.append(src_line)
            if supply_script_list:
                # Update the total number of element types in pseudo file
                init_pseudo_num = int(pseudo_list[1])
                added_pseudo_num = init_pseudo_num + len(supply_script_list)
                pseudo_list[1] = str(added_pseudo_num) + '\n'
                new_pseudo_list = pseudo_list + supply_script_list
<<<<<<< HEAD
                with open(pseudo_ff_path, 'w') as file:
                    file.writelines(new_pseudo_list)
=======
                with open(pseudo_ff_path, 'w') as writer:
                    writer.writelines(new_pseudo_list)
>>>>>>> 625b00e2

        def enrich_uff_mix_ele_types():
            """ Enrich UFF force_field_mixing_rules file element types from data folder"""
            with open(mix_ff_path, 'r') as mix_file:
                mix_list = mix_file.readlines()
            with open(src_mix_ff_path, 'r') as mix_src_file:
                mix_src_list = mix_src_file.readlines()
            # Summarize the element types in mixing file in UFF
            mix_ele_list = []
            for i, mix_line in enumerate(mix_list):
                if i > 6:
                    if 'general mixing rule for Lennard-Jones' in mix_line:
                        break
                    else:
                        mix_ele = mix_line.split()[0]
                        mix_ele_list.append(mix_ele)

            # Copy additional element types from the data folder into UFF mixing file
            mix_supply_script_list = []
            for i, mix_src_line in enumerate(mix_src_list):
                if i > 6:
                    if 'general mixing rule for Lennard-Jones' in mix_src_line:
                        break
                    else:
                        mix_src_ele = mix_src_line.split()[0]
                        if mix_src_ele not in mix_ele_list:
                            mix_supply_script_list.append(mix_src_line)
            if mix_supply_script_list:
                # Update the total number of element types in mixing file
                init_mix_num = int(mix_list[5])
                added_mix_num = init_mix_num + len(mix_supply_script_list)
                mix_list[5] = str(added_mix_num) + '\n'

                # the general mixing rules should always be in the last two lines of mixing file
                mix_rule_list = mix_list[-2:]
                cut_first_mix_list = mix_list[:-2]
                cut_second_mix_list = cut_first_mix_list + mix_supply_script_list
                new_mix_list = cut_second_mix_list + mix_rule_list
                with open(mix_ff_path, 'w') as mix_file:
                    mix_file.writelines(new_mix_list)

        force_field_dir = self.raspa_root.joinpath("share", "raspa", "forcefield", self.forcefield)
        mix_ff_path = os.path.join(force_field_dir, 'force_field_mixing_rules.def')
        pseudo_ff_path = os.path.join(force_field_dir, 'pseudo_atoms.def')

        if self.forcefield == "UFF":
<<<<<<< HEAD
            src_pseudo_ff_path = '/home/qyq/raspa_hp/hotpot/data/force_field/UFF/pseudo_atoms.def'
            src_mix_ff_path = '/home/qyq/raspa_hp/hotpot/data/force_field/UFF/force_field_mixing_rules.def'
=======
            src_pseudo_ff_path = self.data_root.joinpath("force_field", "UFF", "pseudo_atoms.def")
            src_mix_ff_path = self.data_root.joinpath("force_field", "UFF", "force_field_mixing_rules.def")
>>>>>>> 625b00e2
            if not os.path.exists(force_field_dir):      # Make sure the RASPA forcefield folder exists
                os.mkdir(force_field_dir)
            if not os.path.exists(mix_ff_path):
                shutil.copy2(src_mix_ff_path, mix_ff_path)
            if not os.path.exists(pseudo_ff_path):
                shutil.copy2(src_pseudo_ff_path, pseudo_ff_path)

            # Enrich UFF force field element types
            enrich_uff_pseudo_ele_types()
            enrich_uff_mix_ele_types()

        else:
            if not os.path.exists(force_field_dir):
                raise FileNotFoundError(f"the force field files of {str(self.forcefield)} are not found!")

            else:
                if not os.path.exists(pseudo_ff_path):
                    raise FileNotFoundError(f"the pseudo atoms file of {str(self.forcefield)} is not found!")
                if not os.path.exists(mix_ff_path):
                    json_path = None
                    for file in os.listdir(force_field_dir):
                        if '.json' in file:
                            json_path = os.path.join(force_field_dir, file)
                            make_forcefield(json_path)
                    if not json_path:
                        raise FileNotFoundError(f"the force field mixing rules file of {str(self.forcefield)} is not found!")

    def _guests_to_mol_files(self, guests: tuple[Union[str, Molecule]], *args, **kwargs) -> list[str]:
        """
        Convert the hotpot.Molecule to raspa Molecule file or copy raspa Molecule file from the data folder
        Args:
            guests(Molecule):

        Returns:
            string script with the
        """
        guest_dir = self.raspa_root.joinpath("share", "raspa", "molecules", self.guest_dir_name)
        if not os.path.exists(guest_dir):     # Make sure RASPA molecule folder Hotpot exists
            os.mkdir(guest_dir)

        guest_names = []
        for guest in guests:
            if isinstance(guest, str):
                # When a guest file name is given, checking whether the defined guest file exist
                guest_path = guest_dir.joinpath(f"{guest}.def")
                if not guest_path.exists():
<<<<<<< HEAD
                    src_guest_path = os.path.join('/home/qyq/raspa_hp/hotpot/data/raspa_mol', f'{guest}.def')
=======
                    src_guest_path = self.data_root.joinpath("raspa_mol", f"{guest}.def")

>>>>>>> 625b00e2
                    if os.path.exists(src_guest_path):
                        shutil.copy2(src_guest_path, guest_path)
                    else:
                        raise FileNotFoundError(f"the guest file {str(guest_path)} is not found!")

                guest_names.append(guest)

            else:  # When a Molecule object is given, convert the Molecule to be the raspa_mol text and write to disk.
                guest_name = guest.identifier
                guest_path = guest_dir.joinpath(f"{guest_name}.def")

                if guest_path.exists():
                    if self.in_test:
                        option = "UseOld"

                    else:
                        message = \
                            f"""the definition file {str(guest_path)} has existed, which action is your want?
                            It should be care for the option 'Override', which will remove the exist defined
                            raspa_mol file!! select from: 
                            [Quit/UseOld/Override:]
                            """
                        while (option := input(RuntimeWarning(message))) not in ["Quit", "UseOld", "Override"]:
                            pass

                    if option == "Quit":
                        raise FileExistsError('the guest definition file has existed')
                    elif option == "Override":
                        guest.writefile('raspa_mol', guest_path, *args, **kwargs)

                else:
<<<<<<< HEAD
                    src_guest_path = os.path.join('/home/qyq/raspa_hp/hotpot/data/raspa_mol', f'{guest_name}.def')
=======
                    src_guest_path = self.data_root.joinpath("raspa_mol", f"{guest_name}.def")

>>>>>>> 625b00e2
                    if os.path.exists(src_guest_path):
                        shutil.copy2(src_guest_path, guest_path)
                    else:
                        guest.writefile('raspa_mol', guest_path, *args, **kwargs)

                guest_names.append(guest_name)

        return guest_names

    def run(
            self, frame: Molecule, *guests: Union[str, Molecule], mol_fractions=None,
            temperature=273.15, pressure=101325, helium_void_fraction=1.0,
            unit_cells=(1, 1, 1), simulation_type="MonteCarlo",
            cycles=10000, init_cycles="auto", input_file_type="cif",
            **kwargs
    ) -> RaspaParser:
        """"""
        # Write the guests molecule file to work_dir
        guest_names = self._guests_to_mol_files(guests, **kwargs)
        assert len(guest_names) == len(guests)

        # When simulating a single component guest
        if len(guests) == 1:
            result = _core.run(
                pb.Molecule(frame.ob_mol), guest_names[0],
                temperature=temperature, pressure=pressure,
                helium_void_fraction=helium_void_fraction,
                unit_cells=unit_cells, simulation_type=simulation_type,
                cycles=cycles, init_cycles=init_cycles,
                input_file_type=input_file_type, forcefield=self.forcefield,
            )

        # When simulating the mixture guests
        else:
            if not mol_fractions:
                mol_fractions = [1.0 / len(guests)] * len(guests)
            else:
                assert len(mol_fractions) == len(guests)

            result = _core.run_mixture(
                pb.Molecule(frame.ob_mol), guest_names, mol_fractions,
                temperature=temperature, pressure=pressure,
                helium_void_fraction=helium_void_fraction,
                unit_cells=unit_cells, simulation_type=simulation_type,
                cycles=cycles, init_cycles=init_cycles,
                input_file_type=input_file_type, forcefield=self.forcefield
            )

        return RaspaParser(result)<|MERGE_RESOLUTION|>--- conflicted
+++ resolved
@@ -23,7 +23,7 @@
 _raspa_root = settings.get("paths", {}).get('raspa_root')
 
 
-def make_forcefield(path, **kwargs):
+def _make_forcefield(path, **kwargs):
     """
      The path variable refers to the path of the json file
      Keyword Args: 'general_rule_for' and 'general_rule_tailcorrections'
@@ -31,6 +31,7 @@
     """
     with open(path, 'r') as file:
         json_data = json.load(file)
+
     num_defined_interaction = len(json_data)
     # Convert nested dict into appropriately dataframe
     json_df = pd.DataFrame(json_data).T
@@ -141,13 +142,9 @@
                 added_pseudo_num = init_pseudo_num + len(supply_script_list)
                 pseudo_list[1] = str(added_pseudo_num) + '\n'
                 new_pseudo_list = pseudo_list + supply_script_list
-<<<<<<< HEAD
-                with open(pseudo_ff_path, 'w') as file:
-                    file.writelines(new_pseudo_list)
-=======
+
                 with open(pseudo_ff_path, 'w') as writer:
                     writer.writelines(new_pseudo_list)
->>>>>>> 625b00e2
 
         def enrich_uff_mix_ele_types():
             """ Enrich UFF force_field_mixing_rules file element types from data folder"""
@@ -194,13 +191,9 @@
         pseudo_ff_path = os.path.join(force_field_dir, 'pseudo_atoms.def')
 
         if self.forcefield == "UFF":
-<<<<<<< HEAD
-            src_pseudo_ff_path = '/home/qyq/raspa_hp/hotpot/data/force_field/UFF/pseudo_atoms.def'
-            src_mix_ff_path = '/home/qyq/raspa_hp/hotpot/data/force_field/UFF/force_field_mixing_rules.def'
-=======
             src_pseudo_ff_path = self.data_root.joinpath("force_field", "UFF", "pseudo_atoms.def")
             src_mix_ff_path = self.data_root.joinpath("force_field", "UFF", "force_field_mixing_rules.def")
->>>>>>> 625b00e2
+
             if not os.path.exists(force_field_dir):      # Make sure the RASPA forcefield folder exists
                 os.mkdir(force_field_dir)
             if not os.path.exists(mix_ff_path):
@@ -224,7 +217,7 @@
                     for file in os.listdir(force_field_dir):
                         if '.json' in file:
                             json_path = os.path.join(force_field_dir, file)
-                            make_forcefield(json_path)
+                            _make_forcefield(json_path)
                     if not json_path:
                         raise FileNotFoundError(f"the force field mixing rules file of {str(self.forcefield)} is not found!")
 
@@ -247,12 +240,9 @@
                 # When a guest file name is given, checking whether the defined guest file exist
                 guest_path = guest_dir.joinpath(f"{guest}.def")
                 if not guest_path.exists():
-<<<<<<< HEAD
-                    src_guest_path = os.path.join('/home/qyq/raspa_hp/hotpot/data/raspa_mol', f'{guest}.def')
-=======
+
                     src_guest_path = self.data_root.joinpath("raspa_mol", f"{guest}.def")
 
->>>>>>> 625b00e2
                     if os.path.exists(src_guest_path):
                         shutil.copy2(src_guest_path, guest_path)
                     else:
@@ -284,12 +274,8 @@
                         guest.writefile('raspa_mol', guest_path, *args, **kwargs)
 
                 else:
-<<<<<<< HEAD
-                    src_guest_path = os.path.join('/home/qyq/raspa_hp/hotpot/data/raspa_mol', f'{guest_name}.def')
-=======
                     src_guest_path = self.data_root.joinpath("raspa_mol", f"{guest_name}.def")
 
->>>>>>> 625b00e2
                     if os.path.exists(src_guest_path):
                         shutil.copy2(src_guest_path, guest_path)
                     else:
