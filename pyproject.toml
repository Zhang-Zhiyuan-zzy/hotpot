--- conflicted
+++ resolved
@@ -1,42 +1,3 @@
-<<<<<<< HEAD
-[build-system]
-requires = ["setuptools"]
-build-backend = "setuptools.build_meta"
-
-[project]
-name = "hotpot-zzy"
-version = "0.3.1.1"
-readme = "README.md"
-authors = [
-    { name = "Zhiyuan Zhang", email = "ZhiyuanZhang_scu@163.com" },
-    { name = "Yue Dong", email = "1320801310@qq.com" },
-    { name = "Yuqing Qiu", email = "2022223070045@stu.scu.edu.cn" },
-]
-classifiers = [
-    "Programming Language :: Python :: 3",
-    "License :: OSI Approved :: MIT License",
-    "Operating System :: Unix",
-]
-dependencies = [
-    "numpy",
-    "pandas",
-    "thermo",
-    "cclib",
-    "tqdm",
-    'rdkit',
-    'psutil',
-    'rdkit',
-    "dpdata"
-]
-
-description = "A python package designed to communicate among various chemical and materials calculational tools"
-
-[tool.setuptools]
-include-package-data = true
-
-[project.urls]
-"Homepage" = "https://github.com/Zhang-Zhiyuan-zzy/hotpot"
-=======
 [build-system]
 requires = ["setuptools"]
 build-backend = "setuptools.build_meta"
@@ -75,5 +36,4 @@
 include-package-data = true
 
 [project.urls]
-"Homepage" = "https://github.com/Zhang-Zhiyuan-zzy/hotpot"
->>>>>>> bb0682a6
+"Homepage" = "https://github.com/Zhang-Zhiyuan-zzy/hotpot"