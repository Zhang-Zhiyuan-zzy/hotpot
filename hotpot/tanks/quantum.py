--- conflicted
+++ resolved
@@ -138,11 +138,6 @@
             path_log: the path of output result to be written and read
             path_err: the path of  error message to be written
             report_set_resource_error: Whether to report the errors when set the environments and resource
-<<<<<<< HEAD
-=======
-            error_handle(str|Callable): the method to handle the release from g16, this the args could be given
-             by str or any GaussErrorHandle class
->>>>>>> 752dee35
 
         Keyword Args:
             this could give any arguments for GaussErrorHandle
@@ -326,10 +321,6 @@
                 "Can't find the structured input data, the input script should be given by string script or parsed dict"
             )
 
-<<<<<<< HEAD
-=======
-
->>>>>>> 752dee35
         info = self.parsed_input
         script = ""
 
@@ -339,11 +330,7 @@
             if value:
                 script += f'%{cmd}={value}\n'
             else:
-<<<<<<< HEAD
-                script += f'%{cmd}'
-=======
                 script += f'%{cmd}\n'
->>>>>>> 752dee35
 
         # Route keywords
         script += '#'
@@ -549,7 +536,6 @@
         """
         option_values = self.parsed_input[title].get(kwd)
 
-<<<<<<< HEAD
         if option_values is None:
             if value is None:
                 self.parsed_input[title][kwd] = op  # Note: the op could be None, it's allowed
@@ -561,22 +547,6 @@
 
         else:
             self.parsed_input[title][kwd] = {option_values: None, op: value}
-=======
-        if not kwd:
-            self.parsed_input[title] = value
-
-        elif option_values is None:
-            if value is None:
-                self.parsed_input[title][kwd] = op
-            else:
-                self.parsed_input[title][kwd] = {op: value}
-
-        elif not isinstance(option_values, dict):
-            self.parsed_input[title][kwd] = {option_values: None, op: value}
-
-        else:
-            self.parsed_input[title][kwd].update({op: value})
->>>>>>> 752dee35
 
     def molecule_setter_dict(self) -> dict:
         """ Prepare the property dict for Molecule setters """
@@ -695,7 +665,6 @@
     def __call__(self, script=None, max_debug=5):
         """"""
         self.gauss.run(script)
-<<<<<<< HEAD
 
         run_time = 0
         while self.gauss.stderr and run_time < max_debug:
@@ -704,16 +673,6 @@
                 self.stdout.append(self.gauss.stdout)
                 self.stderr.append(self.gauss.stderr)
 
-=======
-
-        run_time = 0
-        while self.gauss.stderr and run_time < max_debug:
-            if self.debugger and self.debugger(self.gauss):
-
-                self.stdout.append(self.gauss.stdout)
-                self.stderr.append(self.gauss.stderr)
-
->>>>>>> 752dee35
                 self.gauss.run()
 
                 if self.gauss.stderr:
@@ -773,21 +732,12 @@
                 break
 
         return kwd_name
-<<<<<<< HEAD
 
     @abstractmethod
     def trigger(self, gauss: Gaussian) -> bool:
         """ Could the ErrorHandle is suitable for this error """
 
     @abstractmethod
-=======
-
-    @abstractmethod
-    def trigger(self, gauss: Gaussian) -> bool:
-        """ Could the ErrorHandle is suitable for this error """
-
-    @abstractmethod
->>>>>>> 752dee35
     def handle(self, gauss: Gaussian):
         """ Specified by the children classes """
 
@@ -917,7 +867,6 @@
 
         scrf_name = self._find_keyword_name(route, 'scrf')
 
-<<<<<<< HEAD
         gauss.full_option_values('route', scrf_name, 'smd')
         gauss.full_option_values('route', scrf_name, 'read')
 
@@ -928,16 +877,6 @@
         max_other = max(map(int, [t.split('_')[1] for t in gauss.parsed_input if 'other_' in t]))
         new_other = f"other_{max_other+1}"
         gauss.parsed_input[new_other] = 'surface=sas'
-=======
-        # the other items in the end of input script
-        max_other = max(map(int, [t.split('_')[1] for t in gauss.parsed_input if 'other_' in t]))
-        new_other = f"other_{max_other+1}"
-
-        gauss.full_option_values('route', scrf_name, 'smd')
-        gauss.full_option_values('route', scrf_name, 'read')
-        gauss.parsed_input[new_other] = 'surface=sas'
-        gauss.to_conformer()
->>>>>>> 752dee35
 
         # optimize with sas surface first
         gauss.run()
@@ -961,19 +900,7 @@
         route = gauss.parsed_input['route']
         opt_name = self._find_keyword_name(route, 'opt')
 
-<<<<<<< HEAD
         gauss.full_option_values('route', opt_name, "Cartesian")
-=======
-        opt = gauss.parsed_input['route'][opt_name]
-
-        if opt is None:
-            gauss.parsed_input['route'][opt_name] = 'Cartesian'
-        elif not isinstance(opt, dict):
-            gauss.parsed_input['route'][opt_name] = {opt: None, "Cartesian": None}
-        else:
-            gauss.parsed_input['route'][opt_name].update({"Cartesian": None})
->>>>>>> 752dee35
-
 
 @AutoHandle.register
 class Restart(GaussErrorHandle, ABC):
@@ -985,25 +912,7 @@
         return False
 
     def handle(self, gauss: Gaussian):
-<<<<<<< HEAD
         route = gauss.parsed_input['route']
         opt_name = self._find_keyword_name(route, 'opt')  # Get the actual user-give keyword for optimization
 
-        gauss.full_option_values('route', opt_name, 'Restart')
-=======
-        parsed_input = gauss.parsed_input
-        route = parsed_input['route']
-
-        # Get the actual user-give keyword for optimization
-        opt_name = self._find_keyword_name(route, 'opt')
-        assert opt_name is not None
-
-        if not route[opt_name]:
-            route[opt_name] = 'restart'
-        elif isinstance(route[opt_name], str):
-            route[opt_name] = {'restart': None, route[opt_name]: None}
-        elif isinstance(route[opt_name], dict):
-            route[opt_name].update({'restart': None})
-        else:
-            AttributeError('the input gjf file is illegal!')
->>>>>>> 752dee35
+        gauss.full_option_values('route', opt_name, 'Restart')