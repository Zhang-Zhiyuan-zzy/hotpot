"""
python v3.7.9
@Project: hotpot
@File   : cheminfo.py
@Author : Zhiyuan Zhang
@Date   : 2023/3/14
@Time   : 4:09
"""
import copy
import os
import re
from io import IOBase
from os import PathLike
from pathlib import Path
from abc import ABC, abstractmethod
import json
from typing import *
import numpy as np
from openbabel import openbabel as ob, pybel as pb
from src._io import retrieve_format, Dumper, Parser
from src.tanks.quantum import Gaussian

dir_root = os.path.join(os.path.dirname(__file__))
_elements = json.load(open(f'{dir_root}/../data/periodic_table.json', encoding='utf-8'))['elements']
_elements = {d['symbol']: d for d in _elements}

_bond_type = {
    'Unknown': 0,
    'Single': 1,
    'Double': 2,
    'Triple': 3,
    'Aromatic': 5,
}

_type_bond = {
    0: 'Unknown',
    1: 'Single',
    2: 'Double',
    3: 'Triple',
    5: 'Aromatic'
}


class Wrapper(ABC):
    """
    A wrapper for openbabel object.
    The _set_attrs method is used to set any keyword attribute, the attribute names, in the wrapper context, are defined
    by the keys from returned dict of _attr_setters; the values of the returned dict of _attr_setters are a collection
    of specific private method to wrapper and call openbabel method to set the attributes in openbabel object.
    """

    def _set_attrs(self, **kwargs):
        """    Set any atomic attributes by name    """
        attr_setters = self._attr_setters
        for name, value in kwargs.items():
            setter = attr_setters.get(name)

            if setter:  # if the attribute is exist in the object.
                assert isinstance(setter, Callable)
                setter(value)

    @property
    @abstractmethod
    def _attr_setters(self) -> Dict[str, Callable]:
        raise NotImplemented

    def kwargs_setters(self):
        list_setters = [f'{k}: {s.__doc__}' for k, s in self._attr_setters.items()]
        print("\n".join(list_setters))

    @property
    def setter_keys(self):
        return list(self._attr_setters.keys())


class Molecule(Wrapper, ABC):
    """"""
<<<<<<< HEAD

    def __init__(self, OBMol: ob.OBMol = None, **kwargs):
=======
    def __init__(self, ob_mol: ob.OBMol = None, **kwargs):
>>>>>>> fcdb290e
        self._data = {
            'ob_mol': ob_mol if ob_mol else ob.OBMol()
        }
        self._set_attrs(**kwargs)

    def __repr__(self):
        return f'Mol({self.ob_mol.GetFormula()})'

    @property
    def _OBAtom_indices(self):
        """ Get the indices for all OBAtom """
        indices = []

        try:
            num_ob_atoms = self.ob_mol.NumAtoms()
        # If there is none of atoms in the OBMol, raise the TypeError.
        except TypeError:
            num_ob_atoms = 0

        idx = 0
        while len(indices) < num_ob_atoms:
            ob_atom = self.ob_mol.GetAtomById(idx)

            # if get a OBAtom
            if ob_atom:
                assert idx == ob_atom.GetId()
                indices.append(idx)

            idx += 1

        return indices

    @property
    def ob_mol(self):
        return self._data['ob_mol']

    @staticmethod
    def _assign_atom_coords(the_mol: 'Molecule', coord_matrix: np.ndarray):
        """ Assign coordinates for all atoms in the Molecule """
        if len(the_mol.atoms) != coord_matrix.shape[-2]:
            raise AttributeError('the coordinate matrix do not match the number of atoms')

        for new_mol_atom, new_atom_coord in zip(the_mol.atoms, coord_matrix):
            new_mol_atom.coordinates = new_atom_coord

    @property
    def _attr_setters(self) -> Dict[str, Callable]:
        return {
            'atoms.partial_charge': self._set_atoms_partial_charge,
            "identifier": self._set_identifier,
            "energy": self._set_mol_energy,
            'energies': self._set_mol_energies,
            'charge': self._set_mol_charge,
            'spin': self._set_spin_multiplicity,
            'atoms': self._set_atoms,
            'mol_orbital_energies': self._set_mol_orbital_energies,
            'coord_collect': self._set_coord_collect,
        }

    @property
    def _coord_collect(self):
        coord_collect = self._data.get('_coord_collect')
        if isinstance(coord_collect, np.ndarray):
            return coord_collect
        else:
            return self.coord_matrix

    def _pert_mol_generate(self, coord_matrix: np.ndarray):
        """
        Generate new molecule obj according to new given coordinate
        Args:
            coord_matrix: New coordinates matrix

        Returns:
            Molecule, copy of this molecule with new coordinates
        """
        clone_mol = self.copy()
        self._assign_atom_coords(clone_mol, coord_matrix)
        return clone_mol

    def _reorganize_atom_indices(self):
        """ reorganize or rearrange the indices for all atoms """
        for i, ob_atom in enumerate(ob.OBMolAtomIter(self.ob_mol)):
            ob_atom.SetId(i)

    def _set_atoms(self, atoms_kwargs: List[Dict[str, Any]]):
        """ add a list of atoms by a list atoms attributes dict """
        for atom_kwarg in atoms_kwargs:
            a = Atom(**atom_kwarg)
            self.add_atom(a)

    def _set_atoms_partial_charge(self, partial_charges: [np.ndarray, Sequence[float]]):
        """ Set partial charges for all atoms in the molecule """
        if not isinstance(partial_charges, (np.ndarray, Sequence[int])):
            raise TypeError(
                f'the `partial_charges` should be np.ndarray or Sequence of float, not {type(partial_charges)}'
            )

        if len(self.atoms) != len(partial_charges):
            raise ValueError('the given partial charges should have same numbers with the number of atoms')

        for atom, partial_charge in zip(self.atoms, partial_charges):
            atom.partial_charge = partial_charge

    def _set_coord_collect(self, coord_collect: np.ndarray):
        """
        Assign the coordinates collection directly
        Args:
            coord_collect: numpy array with the shape (M, N, 3), where the M is the number of coordinates
            in the collection, the N is the number of atoms of the molecule.

        Returns:
            None
        """
        if not isinstance(coord_collect, np.ndarray):
            raise ValueError(f'the given coord_collect must be a numpy.ndarray class, instead of {type(coord_collect)}')

        if coord_collect.shape[-1] != 3:
            raise ValueError(f'the coordinate must be 3 dimension, instead of {coord_collect.shape[-1]}')

        if len(coord_collect.shape) == 2:
            # if only give a group of coordinates
            coord_collect = coord_collect.reshape((-1, coord_collect.shape[-2], 3))
        elif len(coord_collect.shape) != 3:
            raise ValueError(
                f'the shape of given coord_collect should with length 2 or 3, now is {len(coord_collect.shape)}'
            )

        self._data['_coord_collect'] = coord_collect

    def _set_mol_charge(self, charge: int):
        self.ob_mol.SetTotalCharge(charge)

    def _set_mol_orbital_energies(self, orbital_energies: list[np.ndarray]):
        self._data['mol_orbital_energies'] = orbital_energies[0]

    def _set_mol_energy(self, energy: float):
        """ set the energy """
        self.ob_mol.SetEnergy(energy)

    def _set_mol_energies(self, energies: Union[float, np.ndarray], config_index: Optional[int] = None):
        """ set the energies vector """
        if isinstance(energies, float):
            self._data['energies'] = np.array([energies])
        else:
            energies = energies.flatten()
            self._data['energies'] = energies

        if isinstance(config_index, int):
            try:
                energy = energies[config_index]
            except IndexError:
                energy = 0.0

            self._set_mol_energy(energy)

    def _set_identifier(self, identifier):
        self.ob_mol.SetTitle(identifier)

    def _set_spin_multiplicity(self, spin):
        self.ob_mol.SetTotalSpinMultiplicity(spin)

    def add_atom(self, atom: Union["Atom", str, int]):
        """
        Add a new atom out of the molecule into the molecule.
        Args:
            atom:

        Returns:

        """
        if isinstance(atom, str):
            atom = Atom(symbol=atom)
        elif isinstance(atom, int):
            atom = Atom(atomic_number=atom)

        # Avoid add a existed atom into the molecule
        if atom.molecule and (atom.molecule is self or atom.molecule.ob_mol is self.ob_mol):
            raise AttributeError("This atom have exist in the molecule")

        success = self.ob_mol.AddAtom(atom.ob_atom)
        if success:

            # the OBAtom have stored in the OBMol and self
            # get atom by idx enumerate from 1, instead of 0.
            ob_atom_in_ob_mol = self.ob_mol.GetAtom(self.ob_mol.NumAtoms())

            # Get the attribute dict and replace the 'OBAtom' and '_mol' items
            # The 'OBAtom' is the OBAtom has been stored in the self(Molecule)
            # The '_mol' is the self(Molecule)
            new_atom_data = atom._data
            new_atom_data['OBAtom'] = ob_atom_in_ob_mol
            new_atom_data['_mol'] = self

            # replace the attr data dict
            atom = Atom()
            atom._replace_attr_data(new_atom_data)

            # add the new atom into atoms list directly
            atoms = self._data.setdefault('atoms', [])
            atoms.append(atom)

            return atom

        else:
            print(RuntimeWarning("Fail to add atom"))

    def add_bond(
            self,
            atom1: Union[str, int, 'Atom'],
            atom2: Union[str, int, 'Atom'],
            bond_type: Union[str, int],
    ):
        """ Add a new bond into the molecule """
        atoms = (atom1, atom2)
        atom_idx = []
        for a in atoms:
            if isinstance(a, int):
                atom_idx.append(a)
            if isinstance(a, Atom):
                atom_idx.append(a.idx)
            if isinstance(a, str):
                atom_idx.append(self.atom(a).idx)

        # Represent the bond type by int, refer to _bond_type dict
        bond_type = bond_type if isinstance(bond_type, int) else _bond_type[bond_type]

        # Try to add new OBMol
        # 'openbabel' has an odd behave that `index` of the `OBAtom` with various origin in the `OBMol`.
        # the `Id` of `OBAtom` from 0; but the `Idx` of `OBAtom` from 1.
        # To meet the convention, the `Id` is selected to be the unique `index` to specify `Atom`.
        # However, when try to add a `OBBond` to link each two `OBAtoms`, the `Idx` is the only method
        # to specify the atoms, so our `index` in `Atom` are added 1 to match the 'Idx'
<<<<<<< HEAD
        success = self._OBMol.AddBond(atom_idx[0] + 1, atom_idx[1] + 1, bond_type)
=======
        success = self.ob_mol.AddBond(atom_idx[0] + 1, atom_idx[1] + 1, bond_type)
>>>>>>> fcdb290e

        if success:
            new_bond_idx = self.ob_mol.NumBonds() - 1
            new_ob_bond = self.ob_mol.GetBondById(new_bond_idx)
            bond = Bond(new_ob_bond, self)

            # Add new bond into Molecule
            bonds = self._data.setdefault('bonds', [])
            bonds.append(bond)

        elif atom_idx[0] not in self.atoms_indices:
            raise KeyError("the start atom1 doesn't exist in molecule")

        elif atom_idx[1] not in self.atoms_indices:
            raise KeyError("the end atom2 doesn't exist in molecule")

        else:
            raise RuntimeError('add bond not successful!')

        # Return the bond have add into the molecule
        return bond

    def assign_bond_types(self):
        self.ob_mol.PerceiveBondOrders()

    def atom(self, idx_label: Union[int, str]) -> 'Atom':
        """ get atom by label or idx """
        if not self.is_labels_unique:
            print(AttributeError('the molecule atoms labels are not unique!'))
            return

        if isinstance(idx_label, str):
            return self.atoms[self.labels.index(idx_label)]
        elif isinstance(idx_label, int):
            return self.atoms[idx_label]
        else:
            raise TypeError(f'the given idx_label is expected to be int or string, but given {type(idx_label)}')

    @property
    def atoms(self):
        """
        If the list of atoms doesn't exist, generate atoms list and then return
        If the list of atoms have existed, without consistency to the list indices of OBAtom in the OBMol,
        resort the atoms list, create new atoms and delete nonexistent atoms.
        If the list have existed with correct sort, return directly.
        Returns:
            list of Atoms
        """
        atoms = self._data.get('atoms')  # existed atoms list
        atoms_indices = [a.idx for a in atoms] if atoms else []  # the indices list of existed atoms
        ob_atom_indices = self._OBAtom_indices  # the sorted indices list for OBAtom in OBMol

        if not atoms:
            atoms = self._data['atoms'] = [
                Atom(OBAtom=self.ob_mol.GetAtomById(idx), _mol=self)
                for idx in ob_atom_indices
            ]

        # If the order of atom index by atoms is non-match with the order by OBAtoms
        # the atom indices and OBAtom indices are NOT required to be complete, but MUST be consistent.
        # for example, the atom indices and the OBAtom indices might be [1, 2, 4, 6], simultaneously,
        # however, the situation that the atom indices are [1, 2] and the OBAtom indices are [1, 2, 3] is not allowed!!
        elif len(atoms) != len(ob_atom_indices) or any(ai != Ai for ai, Ai in zip(atoms_indices, ob_atom_indices)):
            new_atoms = []
            for OBAtom_idx in ob_atom_indices:

                try:  # If the atom has existed in the old atom list, append it into new list with same order of OBAtoms
                    atom_idx = atoms_indices.index(OBAtom_idx)
                    new_atoms.append(atoms[atom_idx])

                # If the atom doesn't exist in the old atom, create a new atoms and append to new list
                except ValueError:
                    new_atoms.append(Atom(self.ob_mol.GetAtomById(OBAtom_idx), _mol=self))

            # Update the atoms list
            atoms = self._data['atoms'] = new_atoms

        return copy.copy(atoms)  # Copy the atoms list

    @property
    def atoms_indices(self) -> list[int]:
        return [a.idx for a in self.atoms]

    @property
    def atom_labels(self):
        return [a.label for a in self.atoms]

    def bond(self, atom1: Union[int, str], atom2: Union[int, str], miss_raise: bool = False) -> 'Bond':
        """
        Return the Bond by given atom index labels in the bond ends
        if the bond is missing in the molecule, return None if given miss_raise is False else raise a KeyError
        Args:
            atom1(int|str): index or label of atom in one of the bond end
            atom2(int|str): index or label of atom in the other end of the bond
            miss_raise(bool): Whether to raise error when can't find the bond

        Returns:
            Bond

        Raises:
            KeyError: when can't find the bond, and the miss_raise passing True

        """
        atom1: Atom = self.atom(atom1)
        atom2: Atom = self.atom(atom2)
        ob_bond = self.ob_mol.GetBond(atom1.ob_atom, atom2.ob_atom)

        if ob_bond:
            return Bond(ob_bond, self)
        else:
            return None

    @property
    def bonds(self):
        return [Bond(OBBond, _mol=self) for OBBond in ob.OBMolBondIter(self.ob_mol)]

    def build_bonds(self):
        self.ob_mol.ConnectTheDots()

    @property
    def charge(self):
        return self.ob_mol.GetTotalCharge()

    @charge.setter
    def charge(self, charge):
        self._set_mol_charge(charge)

    def clean_bonds(self):
        """ Remove all bonds """
        # Iterate directly will fail.
        ob_bonds = [OBBond for OBBond in ob.OBMolBondIter(self.ob_mol)]
        for OBBond in ob_bonds:
            self.ob_mol.DeleteBond(OBBond)

    @property
    def components(self):
        """ get all fragments don't link each by any bonds """
        separated_obmol = self.ob_mol.Separate()
        return [Molecule(obmol) for obmol in separated_obmol]

    @property
    def configure_number(self):
        coordinate_matrix_collection = self._data.get('_coord_collect')
        if isinstance(coordinate_matrix_collection, np.ndarray):
            return coordinate_matrix_collection.shape[0]
        else:
            return 1

    def configure_select(self, config_idx: int):
        """ select specific configure by index """
        coordinate_matrix_collection = self._data.get('_coord_collect')
        if coordinate_matrix_collection is None and config_idx:
            raise IndexError('Only one configure here!')

        # assign the coordinates for the molecule
        config_coord_matrix = coordinate_matrix_collection[config_idx]
        self._assign_atom_coords(self, config_coord_matrix)

        energies = self._data.get('energies')
        if isinstance(energies, np.ndarray):
            try:
                energy = energies[config_idx]
            except IndexError:
                # if can't find corresponding energy
                energy = 0.0

            self._set_mol_energy(energy)

        else:
            self._set_mol_energy(0.0)

    @property
    def coord_matrix(self) -> np.ndarray:
        """
        Get the matrix of all atoms coordinates,
        where the row index point to the atom index;
        the column index point to the (x, y, z)
        """
        return np.array([atom.coordinates for atom in self.atoms], dtype=np.float64)

    def copy(self) -> 'Molecule':
        """ Copy the Molecule """
        # Create the new data sheet
        new_data = {
            'ob_mol': ob.OBMol(),
            'atoms': [],
            'bonds': []
        }

        # Copy all attribute except fro 'OBMol', 'atoms' and 'bonds'
        for name, value in self._data.items():
            if name not in new_data:
                new_data[name] = copy.copy(value)

        # Create new Molecule
        clone_mol = Molecule()
        clone_mol._data = new_data
        clone_mol.identifier = f"{self.identifier}_clone"

        # Clone the old UnitCell data into new
        cell_data = self.ob_mol.GetData(12)  # the UnitCell of OBmol save with idx 12
        if cell_data:
            clone_mol.ob_mol.CloneData(cell_data)

        # copy, in turn, each Atom in this molecule and add them into new Molecule
        for atom in self.atoms:
            clone_atom = atom.copy()
            clone_atom_in_new_mol = clone_mol.add_atom(clone_atom)

        # generate Bonds in new Molecule with same graph pattern in this Molecule
        for bond in self.bonds:
            new_bond = clone_mol.add_bond(*bond.atoms, bond_type=bond.type)

        return clone_mol

    def copy_data(self):
        return copy.copy(self._data)

    def clean_configures(self, pop: bool = False):
        """ clean all config save inside the molecule """
        try:
            coord_collect = self._data.pop('_coord_collect')
        except KeyError:
            coord_collect = None

        if pop:
            return coord_collect

    def create_atom(self, symbol: str, **kwargs):
        """
        Discarded !!!
        Create a new atom into the molecule
        Args:
            symbol: the atomic symbol
            **kwargs: any attribute for the atom

        Returns:
            the created atom in the molecule
        """
        OBAtom: ob.OBAtom = self.ob_mol.NewAtom()
        atomic_number = _elements[symbol]['number']
        OBAtom.SetAtomicNum(atomic_number)
        atom = Atom(OBAtom, mol=self, **kwargs)

        return atom

    def crystal(self):
        """ Get the Crystal containing the Molecule """
        cell_index = ob.UnitCell  # Get the index the UnitCell data save
        cell_data = self.ob_mol.GetData(cell_index)

        if cell_data:
            ob_unit_cell = ob.toUnitCell(cell_data)
            return Crystal(ob_unit_cell, molecule=self)
        else:
            return None

    def dump(self, fmt: str, *args, **kwargs) -> Union[str, bytes]:
        """"""
        dumper = Dumper(fmt=fmt, source=self, *args, **kwargs)
        return dumper()

    @property
    def elements(self) -> list[str]:
        return re.findall(r'[A-Z][a-z]*', self.formula)

    @property
    def energies_vector(self):
        return self._data.get('energies')

    @property
    def energy(self):
        """ Return energy with kcal/mol as default """
        return self.ob_mol.GetEnergy()

    def feature_matrix(self, *feature_names):
        """"""

    @property
    def formula(self) -> str:
        return self.ob_mol.GetFormula()

    def gaussian(
            self,
            g16root: Union[str, PathLike],
            link0: Union[str, List[str]],
            route: Union[str, List[str]],
            path_log_file: Union[str, PathLike] = None,
            path_err_file: Union[str, PathLike] = None,
            inplace_attrs: bool = False,
            *args, **kwargs
    ) -> (Union[None, str], str):
        """
        calculation by gaussion.
        for running the method normally, MAKE SURE THE Gaussian16 HAVE BEEN INSTALLED AND ALL ENV VAR SET RITHT !!
        Args:
            g16root:
            link0:
            route:
            path_log_file: the path to save the out.log file
            path_err_file: the path to save the error log file
            inplace_attrs: Whether to inplace self attribute according to the results from attributes
            *args:
            **kwargs:

        Returns:

        """

        # Make the input gjf script
        script = self.dump('gjf', *args, link0=link0, route=route, **kwargs)

        # Run Gaussian16
        gaussian = Gaussian(g16root)
        stdout, stderr = gaussian.run(script, args, **kwargs)

        # save the calculate result into the molecule data dict
        self._data['gaussian_output'] = stdout
        self._data['gaussian_parse_data'] = gaussian.data

        # Inplace the self attribute according to the result from gaussian
        if inplace_attrs:
            self._set_attrs(**gaussian.molecule_setter_dict)

        # Save log file
        if path_log_file:
            with open(path_log_file, 'w') as writer:
                writer.write(stdout)

        # Save error file
        if path_err_file:
            with open(path_err_file, 'w') as writer:
                writer.write(stderr)

        # return results and error info
        return stdout, stderr

    @property
    def identifier(self):
        return self.ob_mol.GetTitle()

    @identifier.setter
    def identifier(self, value):
        self.ob_mol.SetTitle(value)

    @property
    def is_labels_unique(self):
        """ Determine whether all atom labels are unique """
        labels = set(self.labels)
        if len(labels) == len(self.atoms):
            return True
        return False

    @property
    def labels(self):
        return [a.label for a in self.atoms]

    @property
    def link_matrix(self):
        return np.array([[b.atom1_idx, b.atom2_idx] for b in self.bonds]).T

    @property
    def mol_orbital_energies(self):
        energies = self._data.get('mol_orbital_energies')
        if energies:
            return energies
        else:
            return None

    def normalize_labels(self):
        """ Reorder the atoms labels in the molecule """
        element_counts = {}
        for atom in self.atoms:
            count = element_counts.get(atom.symbol, 0)
            count += 1
            element_counts[atom.symbol] = count
            atom.label = f'{atom.symbol}{count}'

    def perturb_mol_lattice(
            self,
            random_style='uniform',
            mol_distance=0.5,
            lattice_fraction=0.05,
            freeze_dim: Sequence[int] = (),
            max_generate_num: int = 10,
            inplace: bool = False
    ) -> Generator["Molecule", None, None]:
        """
        Perturb the coordinate of atom in the mol or the lattice parameters
        generate new mol
        Args:
            random_style: how to sample, 'uniform' or 'normal'
            mol_distance: the max distance of perturbation in 'uniform'; the square variance in 'normal'
            lattice_fraction: the percentage of the lattice perturbation
            freeze_dim: tuple of int or str, 0 = x, 1 = y, 2 = z
            max_generate_num: the maximum of generated molecule
            inplace

        Returns:
            Generator of perturbed molecule
        """
        dim_transform = {'x': 0, 'y': 1, 'z': 2}

        coord_matrix_shape = (len(self.atoms), 3)  # the shape of coordinates matrix (atom counts, 3 dimension)
        origin_coord_matrix = self.coord_matrix

        def coordinates_generator():
            """ Generating """
            for _ in range(max_generate_num):
                if random_style == 'uniform':
                    perturb_matrix = np.float64(np.random.uniform(-mol_distance, mol_distance, coord_matrix_shape))
                elif random_style == 'normal':
                    perturb_matrix = np.float64(np.random.normal(0, mol_distance, coord_matrix_shape))
                else:
                    raise ValueError('the perturb style is not defined!')

                if freeze_dim:
                    dim = [
                        i if (isinstance(i, int) and 0 <= i <= 3) else dim_transform[i]
                        for i in freeze_dim
                    ]

                    perturb_matrix[:, dim] = 0.

                new_coord = origin_coord_matrix + perturb_matrix

                yield new_coord

        def lattice_generator():
            """ TODO: this function is prepare to generate the new lattice """

        if inplace:
            origin_coord_collect = self._data.get('_coord_collect')
            new_coord_collect = np.array([c for c in coordinates_generator()])

            # TODO: test changes
            if origin_coord_collect is not None:
                self._data['_coord_collect'] = np.concatenate([origin_coord_collect, new_coord_collect])
            else:
                self._data['_coord_collect'] = np.concatenate(
                    [np.reshape(origin_coord_matrix, (1,) + origin_coord_matrix.shape), new_coord_collect]
                )

        else:
            return (self._pert_mol_generate(c) for c in coordinates_generator())

    @classmethod
    def readfile(cls, path_file: Union[str, PathLike], fmt=None, *args, **kwargs):
        """
        Construct Molecule by read file.
        This will in turn to try several method to Construct from several packages:
            1) `openbabel.pybel` module
            2) 'cclib' module
            3) custom mothod define by method
        Args:
            path_file:
            fmt:
            **kwargs:

        Returns:

        """
        if not fmt:
            if isinstance(path_file, str):
                path_file = Path(path_file)

            fmt = path_file.suffix.strip('.')

        # Try to read file by `openbabel`
        try:
            ob_mol = next(pb.readfile(fmt, str(path_file), **kwargs)).OBMol
            return cls(ob_mol, **kwargs)

        except StopIteration:
            # in the case, got Nothing from pybel.readfile.
            return None

        except ValueError:
            """ Fail to read file by 'pybel' module """

        # TODO:Try to read file by 'cclib'

        # Try to read file by custom reader
        custom_reader = retrieve_format(fmt)()
        mol_kwargs = custom_reader.read(path_file, *args, **kwargs)
        return cls(**mol_kwargs)

    @classmethod
    def read_from(cls, source: Union[str, PathLike, IOBase], fmt=None, *args, **kwargs):
        """
        read source to the Molecule obj by call _io.Parser class
        Args:
            source(str, PathLike, IOBase): the formatted source
            fmt:
            *args:
            **kwargs:

        Returns:

        """
        if not fmt:
            if isinstance(source, str):
                source = Path(source)

            if isinstance(source, Path):
                fmt = source.suffix.strip('.')
            else:
                raise ValueError(f'the arguments should be specified for {type(source)} source')

        parser = Parser(fmt, source, *args, **kwargs)
        return parser()

    def remove_atoms(self, *atoms: Union[int, str, 'Atom']) -> None:
        """
        Remove atom according to given atom index, label or the atoms self.
        Args:
            atom(int|str|Atom): the index, label or self of Removed atom

        Returns:
            None
        """
        for atom in atoms:

            # Check and locate the atom
            if isinstance(atom, int):
                atom = self.atoms[atom]
            elif isinstance(atom, str):
                atom = self.atoms[self.atom_labels.index(atom)]
            elif isinstance(atom, Atom):
                if not (atom.molecule is self):
                    raise AttributeError('the given atom not in the molecule')
            else:
                raise TypeError('the given atom should be int, str or Atom')

            # Removing atom
            self.ob_mol.DeleteAtom(atom.ob_atom)
            atom._data['_mol'] = None

    @property
    def rotatable_bonds_number(self):
        return self.ob_mol.NumRotors()

    def save_coord_matrix_to_npy(
            self, save_path: Union[str, PathLike],
            which: Literal['present', 'all'] = 'present',
            **kwargs
    ):
        """"""
        if which == 'present':
            np.save(save_path, self.coord_matrix, **kwargs)
        elif which == 'all':
            np.save(save_path, self._coord_collect, **kwargs)
        else:
            return ValueError(f"the which should be `present` or `all`, instead of `{which}`")

    def set(self, **kwargs):
        """ Set the attributes directly """
        self._set_attrs(**kwargs)

    def set_label(self, idx: int, label: str):
        self.atoms[idx].label = label

    @property
    def spin(self):
        return self.ob_mol.GetTotalSpinMultiplicity()

    @spin.setter
    def spin(self, spin: int):
        self._set_spin_multiplicity(spin)

    def to_deepmd_train_data(
            self, path_save: Union[str, PathLike],
            valid_set_size: Union[int, float] = 0.2,
            is_test_set: bool = False,
            _call_by_bundle: bool = False
    ):
        """"""

    @property
    def weight(self):
        return self.ob_mol.GetExactMass()

    def writefile(self, fmt: str, path_file, *args, **kwargs):
        """Write the Molecule Info into a file with specific format(fmt)"""
        script = self.dump(fmt=fmt, *args, **kwargs)
        if isinstance(script, str):
            mode = 'w'
        elif isinstance(script, bytes):
            mode = 'wb'
        else:
            raise IOError(f'the {type(script)} type for script is not supported to write into file')

        with open(path_file, mode) as writer:
            writer.write(script)

    def feature_matrix(self, feature_names):
        n = len(self.atoms)
        m = len(feature_names)
        np.set_printoptions(suppress=True, precision=6)
        feature_matrix = np.zeros((n, m+3))

        for i, atom in enumerate(self.atoms):
            atom_features = atom.element_features(output_type='dict', *feature_names)
            for j, feature_name in enumerate(feature_names):
                if feature_name == 'atom_orbital_feature':
                    ao_features = atom_features[feature_name]
                    feature_matrix[i, j] = ao_features['s']
                    feature_matrix[i, j + 1] = ao_features['p']
                    feature_matrix[i, j + 2] = ao_features['d']
                    feature_matrix[i, j + 3] = ao_features['f']
                    j += 3
                else:
                    feature_matrix[i, j] = atom_features[feature_name]
        return feature_matrix


class Atom(Wrapper, ABC):
    """ The Atom wrapper for OBAtom class in openbabel """

    def __init__(
            self,
            OBAtom: ob.OBAtom = None,
            **kwargs
    ):
        # Contain all data to reappear this Atom
        self._data = {
            'OBAtom': OBAtom if OBAtom else ob.OBAtom(),
            # '_mol': _mol,
        }

        self._set_attrs(**kwargs)

    @property
    def ob_atom(self):
        return self._data['OBAtom']

    @property
    def _mol(self):
        return self._data.get('_mol')

    def __repr__(self):
        return f"Atom({self.label if self.label else self.symbol})"

    @property
    def _attr_setters(self) -> Dict[str, Callable]:
        return {
            "_mol": self._set_molecule,
            "mol": self._set_molecule,
            'molecule': self._set_molecule,
            "atomic_number": self._set_atomic_number,
            'symbol': self._set_atomic_symbol,
            "coordinates": self._set_coordinate,
            'partial_charge': self._set_partial_charge,
            'label': self._set_label,
            'idx': self._set_idx,
            'spin_density': self._set_spin_density
        }

    def _replace_attr_data(self, data: Dict):
        """ Replace the core data dict directly """
        self._data = data

    def _set_atomic_number(self, atomic_number: int):
        self.ob_atom.SetAtomicNum(int(atomic_number))

    def _set_atomic_symbol(self, symbol):
        atomic_number = _elements[symbol]['number']
        self.ob_atom.SetAtomicNum(atomic_number)

    def _set_coordinate(self, coordinates):
        self.ob_atom.SetVector(*coordinates)

    def _set_idx(self, idx):
        self.ob_atom.SetId(idx)

    def _set_label(self, label):
        self._data['label'] = label

    def _set_molecule(self, molecule: Molecule):
        self._data['_mol'] = molecule

    def _set_partial_charge(self, charge):
        self.ob_atom.SetPartialCharge(charge)

    def _set_spin_density(self, spin_density: float):
        self._data['spin_density'] = spin_density

    @property
    def atom_type(self):
        """ Some atom have specific type, such as Carbon with sp1, sp2 and sp3, marked as C1, C2 and C3 """
        return self.ob_atom.GetType()

    @property
    def atomic_number(self):
        return self.ob_atom.GetAtomicNum()

    @property
    def coordinates(self):
        return self.ob_atom.GetX(), self.ob_atom.GetY(), self.ob_atom.GetZ()

    @coordinates.setter
    def coordinates(self, value):
        self._set_coordinate(value)

    def copy(self):
        """ Make a copy of self """
        # Extract old data
        new_attrs = {
            "atomic_number": self.atomic_number,
            "coordinates": self.coordinates,
            'partial_charge': self.partial_charge,
            'label': self.label,
            'idx': self.idx
        }

        return Atom(**new_attrs)

<<<<<<< HEAD
    def element_features(self, *feature_names, output_type='dict'):
        atom_feature = _elements.get(self.symbol)
        features = {}
        for name in feature_names:
            if name == "atom_orbital_feature":
                features['atom_orbital_feature'] = self._atomic_orbital_feature()
            else:
                features[name] = atom_feature[name]
        if output_type == 'list':
            features = [features[name] for name in feature_names]

        return features

    def _atomic_orbital_feature(self, outermost_layer=True, nonexistent_orbit=0):
        """    Calculating the feature about atomic orbital structures    """
        _atomic_orbital_structure_max = {
            "1s": 2,
            "2s": 2, "2p": 6,
            "3s": 2, "3p": 6,
            "4s": 2, "3d": 10, "4p": 6,
            "5s": 2, "4d": 10, "5p": 6,
            "6s": 2, "4f": 14, "5d": 10, "6p": 6,
            "7s": 2, "5f": 14, "6d": 10, "7p": 6
        }
        atomic_orbital_structure = {
            "1s": 0,
            "2s": 0, "2p": 0,
            "3s": 0, "3p": 0,
            "4s": 0, "3d": 0, "4p": 0,
            "5s": 0, "4d": 0, "5p": 0,
            "6s": 0, "4f": 0, "5d": 0, "6p": 0,
            "7s": 0, "5f": 0, "6d": 0, "7p": 0
        }

        # Calculating atomic orbital structure
        residual_electron = self.atomic_number
        n_osl = 0  # Principal quantum number (n) of open shell layers (osl)
        for orbital_name, men in _atomic_orbital_structure_max.items():  # max electron number (men)

            # Update Principal quantum number (n)
            if orbital_name[1] == "s":
                n_osl = int(orbital_name[0])

            # Filled atomic orbital
            if residual_electron - men >= 0:
                residual_electron = residual_electron - men
                atomic_orbital_structure[orbital_name] = men
            else:
                atomic_orbital_structure[orbital_name] = residual_electron
                break

        # Readout and return outermost electron structure
        atom_orbital_feature = {"atomic_number": self.atomic_number, "n_osl": n_osl}
        if outermost_layer:
            diff_max_n = {"s": 0, "p": 0, "d": -1, "f": -2}
            for layer, diff in diff_max_n.items():  # Angular momentum quantum number (l)
                electron_number = atomic_orbital_structure.get(f"{n_osl + diff}{layer}", nonexistent_orbit)
                atom_orbital_feature[layer] = electron_number
        else:
            atom_orbital_feature.update(atomic_orbital_structure)

        # return whole electron structure directly
        return atom_orbital_feature

    # def _rings_feature(self):
    #     """    Calculating feature about the rings    """
    #     atom_rings_feature = {
    #         "is_aromatic": 0,  # Whether the atoms on aromatic rings
    #         3: 0,  # How many 3-members rings is the atom on
    #         4: 0,  # How many 4-members rings is the atom on
    #         5: 0,  # How many 5-members rings is the atom on
    #         6: 0,  # How many 6-members rings is the atom on
    #         7: 0,  # How many 7-members rings is the atom on
    #         8: 0  # How many 8-members rings is the atom on
    #     }
    #     if self.is_cyclic:
    #         rings = self.rings
    #         if any(ring.is_aromatic for ring in rings):
    #             atom_rings_feature["is_aromatic"] = 1
    #         list_ring_member = [len(ring.bonds) for ring in rings]
    #         for rmb in list_ring_member:  # for each ring members
    #             if rmb in [3, 4, 5, 6, 7, 8]:
    #                 atom_rings_feature[rmb] += 1
    #
    #     return atom_rings_feature
=======
    def element_feature(self, *feature_name: str):
        """输入以列特征名称， 返回这些特征值的向量"""
>>>>>>> fcdb290e

    @property
    def kwargs_attributes(self):
        return tuple(self._attr_setters.keys())

    @property
    def idx(self):
        return self.ob_atom.GetId()

    @property
    def is_aromatic(self):
        return self.ob_atom.IsAromatic()

    @property
    def is_metal(self):
        return self.ob_atom.IsMetal()

    @property
    def is_chiral(self):
        return self.ob_atom.IsChiral()

    @property
    def label(self):
        return self._data.get('label', self.symbol)

    @label.setter
    def label(self, value):
        self._set_label(value)

    @property
    def mass(self):
        return self.ob_atom.GetAtomicMass()

    @property
<<<<<<< HEAD
=======
    def molecule(self) -> Molecule:
        return self._mol

    @property
    def neighbours(self):
        """ Get all atoms bond with this atom in same molecule """
        if self._mol:
            return [self._mol.atoms[OBAtom.GetId()] for OBAtom in ob.OBAtomAtomIter(self.ob_atom)]
        else:
            return []

    @property
>>>>>>> fcdb290e
    def partial_charge(self):
        return self.ob_atom.GetPartialCharge()

    @partial_charge.setter
    def partial_charge(self, value: float):
        self._set_partial_charge(value)

    @property
    def spin_density(self):
        return self._data.get('spin_density')

    @spin_density.setter
    def spin_density(self, spin_density: float):
        self._set_spin_density(spin_density)

    @property
    def symbol(self):
        return list(_elements.keys())[self.atomic_number - 1]


class Bond(Wrapper, ABC):
    """"""

    def __init__(self, _OBBond: ob.OBBond, _mol: Molecule):
        self._data = {
            "OBBond": _OBBond,
            'mol': _mol
        }

    def __repr__(self):
        return f"Bond({self.atoms[0].label}, {self.atoms[1].label}, {self.type_name})"

    @property
    def _OBBond(self):
        return self._data['OBBond']

    @property
    def _attr_setters(self) -> Dict[str, Callable]:
        return {
        }

    @property
    def atom1(self):
        return self.atoms[0]

    @property
    def atom2(self):
        return self.atoms[1]

    @property
    def atom1_idx(self):
        return self.atom1.idx

    @property
    def atom2_idx(self):
        return self.atom2.idx

    @property
    def atoms(self):
        atoms = self.molecule.atoms
        begin_idx, end_idx = self.begin_end_idx
        return atoms[begin_idx], atoms[end_idx]

    @property
    def begin_end_idx(self):
        return self._OBBond.GetBeginAtomIdx() - 1, self._OBBond.GetEndAtomIdx() - 1

    @property
    def ideal_length(self):
        return self._OBBond.GetEquibLength()

    @property
    def length(self):
        return self._OBBond.GetLength()

    @property
    def molecule(self):
        return self._data['mol']

    @property
    def type_name(self):
        return _type_bond[self.type]

    @property
    def type(self):
        return self._OBBond.GetBondOrder()


class Crystal(Wrapper, ABC):
    """"""
    _lattice_type = (
        'Undefined', 'Triclinic', 'Monoclinic', 'Orthorhombic', 'Tetragonal', 'Rhombohedral', 'Hexagonal', 'Cubic'
    )

    def __init__(self, _OBUnitCell: ob.OBUnitCell = None, **kwargs):

        self._data = {
            'OBUnitCell': _OBUnitCell if _OBUnitCell else ob.OBUnitCell(),
        }

        self._set_attrs(**kwargs)

    def __repr__(self):
        return f'Crystal({self.lattice_type}, {self.space_group}, {self.molecule})'

    @property
    def _OBUnitCell(self) -> ob.OBUnitCell:
        return self._data.get('OBUnitCell')

    def _set_molecule(self, molecule: Molecule):
        if molecule.crystal and isinstance(molecule.crystal, Crystal):
            print(AttributeError("the Molecule have been stored in a Crystal, "
                                 "can't save the same Molecule into two Crystals"))
        else:
            self._data['mol'] = molecule

    def _set_space_group(self, space_group: str):
        self._OBUnitCell.SetSpaceGroup(space_group)

    @property
    def _attr_setters(self) -> Dict[str, Callable]:
        return {
            'mol': self._set_molecule,
            'molecule': self._set_molecule,
            'space_group': self._set_space_group
        }

    @property
    def lattice_type(self) -> str:
        return self._lattice_type[self._OBUnitCell.GetLatticeType()]

    @property
    def lattice_params(self) -> np.ndarray[2, 3]:
        a = self._OBUnitCell.GetA()
        b = self._OBUnitCell.GetB()
        c = self._OBUnitCell.GetC()
        alpha = self._OBUnitCell.GetAlpha()
        beta = self._OBUnitCell.GetBeta()
        gamma = self._OBUnitCell.GetGamma()
        return np.array([[a, b, c], [alpha, beta, gamma]])

    @property
    def molecule(self) -> Molecule:
        return self._data.get('mol')

    @property
    def pack_molecule(self) -> Molecule:
        mol = self.molecule  # Get the contained Molecule

        if not mol:  # If get None
            print(RuntimeWarning("the crystal doesn't contain any Molecule!"))
            return None

        pack_mol = mol.copy()
        self._OBUnitCell.FillUnitCell(pack_mol.ob_mol)  # Full the crystal
        pack_mol._reorganize_atom_indices()  # Rearrange the atom indices.

        return pack_mol

    def set_lattice(
            self,
            a: float, b: float, c: float,
            alpha: float, beta: float, gamma: float
    ):
        self._OBUnitCell.SetData(a, b, c, alpha, beta, gamma)

    @property
    def space_group(self):
        return self._OBUnitCell.GetSpaceGroup().GetHMName()

    @space_group.setter
    def space_group(self, value: str):
        self._set_space_group(value)

    @property
    def volume(self):
        return self._OBUnitCell.GetCellVolume()

    def zeo_plus_plus(self):
        """ TODO: complete the method after define the Crystal and ZeoPlusPlus tank """


atom = Atom(symbol='O')
print(atom.element_features('melt', 'atom_orbital_feature'))
mol = Molecule.readfile('/home/dy/sw/structure_11660/ZUZZEB_clean.cif')
print(mol.feature_matrix(('melt', 'boil', 'density', 'atom_orbital_feature')))<|MERGE_RESOLUTION|>--- conflicted
+++ resolved
@@ -75,12 +75,8 @@
 
 class Molecule(Wrapper, ABC):
     """"""
-<<<<<<< HEAD
-
-    def __init__(self, OBMol: ob.OBMol = None, **kwargs):
-=======
+
     def __init__(self, ob_mol: ob.OBMol = None, **kwargs):
->>>>>>> fcdb290e
         self._data = {
             'ob_mol': ob_mol if ob_mol else ob.OBMol()
         }
@@ -314,11 +310,7 @@
         # To meet the convention, the `Id` is selected to be the unique `index` to specify `Atom`.
         # However, when try to add a `OBBond` to link each two `OBAtoms`, the `Idx` is the only method
         # to specify the atoms, so our `index` in `Atom` are added 1 to match the 'Idx'
-<<<<<<< HEAD
-        success = self._OBMol.AddBond(atom_idx[0] + 1, atom_idx[1] + 1, bond_type)
-=======
         success = self.ob_mol.AddBond(atom_idx[0] + 1, atom_idx[1] + 1, bond_type)
->>>>>>> fcdb290e
 
         if success:
             new_bond_idx = self.ob_mol.NumBonds() - 1
@@ -373,7 +365,7 @@
 
         if not atoms:
             atoms = self._data['atoms'] = [
-                Atom(OBAtom=self.ob_mol.GetAtomById(idx), _mol=self)
+                Atom(ob_atom=self.ob_mol.GetAtomById(idx), _mol=self)
                 for idx in ob_atom_indices
             ]
 
@@ -940,12 +932,12 @@
 
     def __init__(
             self,
-            OBAtom: ob.OBAtom = None,
+            ob_atom: ob.OBAtom = None,
             **kwargs
     ):
         # Contain all data to reappear this Atom
         self._data = {
-            'OBAtom': OBAtom if OBAtom else ob.OBAtom(),
+            'OBAtom': ob_atom if ob_atom else ob.OBAtom(),
             # '_mol': _mol,
         }
 
@@ -956,7 +948,7 @@
         return self._data['OBAtom']
 
     @property
-    def _mol(self):
+    def _mol(self) -> Molecule:
         return self._data.get('_mol')
 
     def __repr__(self):
@@ -1036,7 +1028,6 @@
 
         return Atom(**new_attrs)
 
-<<<<<<< HEAD
     def element_features(self, *feature_names, output_type='dict'):
         atom_feature = _elements.get(self.symbol)
         features = {}
@@ -1122,10 +1113,6 @@
     #                 atom_rings_feature[rmb] += 1
     #
     #     return atom_rings_feature
-=======
-    def element_feature(self, *feature_name: str):
-        """输入以列特征名称， 返回这些特征值的向量"""
->>>>>>> fcdb290e
 
     @property
     def kwargs_attributes(self):
@@ -1160,8 +1147,6 @@
         return self.ob_atom.GetAtomicMass()
 
     @property
-<<<<<<< HEAD
-=======
     def molecule(self) -> Molecule:
         return self._mol
 
@@ -1174,7 +1159,6 @@
             return []
 
     @property
->>>>>>> fcdb290e
     def partial_charge(self):
         return self.ob_atom.GetPartialCharge()
 
@@ -1198,9 +1182,9 @@
 class Bond(Wrapper, ABC):
     """"""
 
-    def __init__(self, _OBBond: ob.OBBond, _mol: Molecule):
+    def __init__(self, ob_bond: ob.OBBond, _mol: Molecule):
         self._data = {
-            "OBBond": _OBBond,
+            "OBBond": ob_bond,
             'mol': _mol
         }
 
@@ -1269,10 +1253,10 @@
         'Undefined', 'Triclinic', 'Monoclinic', 'Orthorhombic', 'Tetragonal', 'Rhombohedral', 'Hexagonal', 'Cubic'
     )
 
-    def __init__(self, _OBUnitCell: ob.OBUnitCell = None, **kwargs):
+    def __init__(self, ob_unitcell: ob.OBUnitCell = None, **kwargs):
 
         self._data = {
-            'OBUnitCell': _OBUnitCell if _OBUnitCell else ob.OBUnitCell(),
+            'OBUnitCell': ob_unitcell if ob_unitcell else ob.OBUnitCell(),
         }
 
         self._set_attrs(**kwargs)
@@ -1354,10 +1338,4 @@
         return self._OBUnitCell.GetCellVolume()
 
     def zeo_plus_plus(self):
-        """ TODO: complete the method after define the Crystal and ZeoPlusPlus tank """
-
-
-atom = Atom(symbol='O')
-print(atom.element_features('melt', 'atom_orbital_feature'))
-mol = Molecule.readfile('/home/dy/sw/structure_11660/ZUZZEB_clean.cif')
-print(mol.feature_matrix(('melt', 'boil', 'density', 'atom_orbital_feature')))+        """ TODO: complete the method after define the Crystal and ZeoPlusPlus tank """