"""
python v3.7.9
@Project: hotpot
@File   : cheminfo.py
@Author : Zhiyuan Zhang
@Date   : 2023/3/14
@Time   : 4:09
"""
import copy
import json
import os
import re
from abc import ABC, abstractmethod
from io import IOBase
from os import PathLike
from os.path import join as opj
from pathlib import Path
from typing import *
from itertools import product

import numpy as np
from openbabel import openbabel as ob, pybel as pb
from rdkit import Chem
from rdkit.Chem import Draw

from hotpot import data_root
from hotpot.tanks import lmp
from hotpot.tanks.quantum import Gaussian, GaussianRunError
from hotpot.utils.load_chem_lib import library as _lib  # The chemical library

# Define Exceptions
class OperateOBMolFail(BaseException):
    """ Raise for any fail that trys to operate the OBMol """


class AddAtomFail(OperateOBMolFail):
    """ Raise when add an atom into Molecule fail """


class AddBondFail(OperateOBMolFail):
    """ Raise when add a bond into Molecule fail """


periodic_table = json.load(open(opj(data_root, 'periodic_table.json'), encoding='utf-8'))
_symbols: List[str] = ['unknown'] + list(periodic_table.keys())
_max_valences = {n: v['max_valence'] for n, v in periodic_table.items()}
_max_total_bond_order = {n: v['max_total_bond_order'] for n, v in periodic_table.items()}

_stable_charges = {
    "H": 1,  "He": 0,
    "Li": 1, "Be": 2, "B": 3,  "C": 4,  "N": -3,  "O": -2,  "F": -1,  "Ne": 0,
    "Na": 1, "Mg": 2, "Al": 3, "Si": 4, "P": -3,  "S": -2,  "Cl": -1, "Ar": 0,
    "K": 1,  "Ca": 2, "Ga": 3, "Ge": 4, "As": -3, "Se": -2, "Br": -1, "Kr": 0,
    "Rb": 1, "Sr": 2, "In": 3, "Sn": 2, "Sb": -3, "Te": -2, "I": -1,  "Xe": 0,
    "Cs": 1, "Ba": 2, "Tl": 3, "Pb": 2, "Bi": 3,  "Po": -2, "At": -1, "Rn": 0,
    "Fr": 1, "Ra": 2, "Nh": 8, "Fl": 8, "Mc": 8,  "Lv": 8,  "Ts": 8,  "Og": 8,

    "Sc": 3, "Ti": 4, "V": 5,  "Cr": 3, "Mn": 2,  "Fe": 3,  "Co": 3,  "Ni": 2, "Cu": 2, "Zn": 2,
    "Y": 3,  "Zr": 4, "Nb": 5, "Mo": 6, "Tc": 7,  "Ru": 4,  "Rh": 3,  "Pd": 2, "Ag": 1, "Cd": 2,
    "Lu": 3, "Hf": 4, "Ta": 5, "W": 6,  "Re": 7,  "Os": 4,  "Ir": 3,  "Pt": 2, "Au": 1, "Hg": 2,
    "Lr": 3, "Rf": 4, "Db": 5, "Sg": 6, "Bh": 7,  "Hs": 8,  "Mt": 8,  "Ds": 8, "Rg": 8, "Cn": 8,

    "La": 3, "Ce": 4, "Pr": 3, "Nd": 3, "Pm": 3,  "Sm": 3,  "Eu": 2,  "Gd": 3, "Tb": 3, "Dy": 3, "Ho": 3, "Er": 3, "Tm": 3, "Yb": 3,
    "Ac": 3, "Th": 4, "Pa": 5, "U": 6,  "Np": 6,  "Pu": 6,  "Am": 6,  "Cm": 6, "Bk": 6, "Cf": 6, "Es": 6, "Fm": 6, "Md": 6, "No": 6,
}


_bond_type = {
    'Unknown': 0,
    'Single': 1,
    'Double': 2,
    'Triple': 3,
    'Aromatic': 5,
}

_type_bond = {
    0: 'Unknown',
    1: 'Single',
    2: 'Double',
    3: 'Triple',
    5: 'Aromatic'
}

_ob_data_dict = {
    0: 'UndefinedData', 1: 'PairData', 2: 'EnergyData', 3: 'CommentData',
    4: 'ConformerData', 5: 'ExternalBondData', 6: 'RotamerList', 7: 'VirtualBondData',
    8: 'RingData', 9: 'TorsionData', 10: 'AngleData', 11: 'SerialNums',
    12: 'UnitCell', 13: 'SpinData', 14: 'ChargeData', 15: 'SymmetryData',
    16: 'ChiralData', 17: 'OccupationData', 18: 'DensityData', 19: 'ElectronicData',
    20: 'VibrationData', 21: 'RotationData', 22: 'NuclearData', 23: 'SetData',
    24: 'GridData', 25: 'VectorData', 26: 'MatrixData', 27: 'StereoData',
    28: 'DOSData', 29: 'ElectronicTransitionData', 16384: 'CustomData0', 16385: 'CustomData1',
    16386: 'CustomData2', 16387: 'CustomData3', 16388: 'CustomData4', 16389: 'CustomData5',
    16390: 'CustomData6', 16391: 'CustomData7', 16392: 'CustomData8', 16393: 'CustomData9',
    16394: 'CustomData10', 16395: 'CustomData11', 16396: 'CustomData12', 16397: 'CustomData13',
    19398: 'CustomData14', 16399: 'CustomData15'
}


class Wrapper(ABC):
    """
    A wrapper of chemical information and data.
    The _set_attrs method is used to set any keyword attribute, the attribute names, in the wrapper context, are defined
    by the keys from returned dict of _attr_setters; the values of the returned dict of _attr_setters are a collection
    of specific private method to wrapper and call openbabel method to set the attributes in openbabel object.
    """
    _data = {}  # all attributes of wrappers are stored into

    @property
<<<<<<< HEAD
    @abstractmethod
    def _attr_setters(self) -> Dict[str, Callable]:
        raise NotImplemented
=======
    def _ob_obj(self) -> Union[ob.OBMol, ob.OBAtom, ob.OBBond, ob.OBAngle, ob.OBUnitCell]:
        return self._data.get('ob_obj')
>>>>>>> b25d04ec

    @property
    def _protected_data(self):
        """
        the protected attr in data which could not be replaced by call methods:
            - update_attr_data()
        """
        return ('ob_obj',)

    def _set_attrs(self, **kwargs):
        """    Set any atomic attributes by name    """
        attr_setters = self._attr_setters
        for name, value in kwargs.items():
            setter = attr_setters.get(name)

            if setter:  # if the attribute is exist in the object.
                assert isinstance(setter, Callable)
                setter(value)

            else:
                raise NameError(
                    f'the {name} is cannot be set by {self.__class__.__name__}.set(), '
                    f'the legal attrs include: {self._attr_setters.keys()}'
                )

    @property
<<<<<<< HEAD
=======
    @abstractmethod
    def _attr_setters(self) -> Dict[str, Callable]:
        raise NotImplemented

    def _get_ob_comment_data(self, data_name: str):
        """ Retrieve OBCommentData according to specific data_name """
        comment = self._ob_obj.GetData(data_name)
        if comment:
            comment = ob.toCommentData(comment)
            return comment.GetData()
        return None

    @property
>>>>>>> b25d04ec
    def data(self) -> dict:
        """ Get the clone of attributes data dict """
        return copy.copy(self._data)

    def kwargs_setters(self):
        list_setters = [f'{k}: {s.__doc__}' for k, s in self._attr_setters.items()]
        print("\n".join(list_setters))

    def remove_ob_data(self, data_name: str):
        """ Remove specific OBData item by given data_name """
        self._ob_obj.DeleteData(data_name)

    def replace_attr_data(self, data: Dict):
        """ Replace the core data dict directly """
        self._data = data

    def set_ob_comment_data(self, attr_name: str, value: str):
        """ Set the OBCommentData for ob_obj """
        comment_data = ob.OBCommentData()

        comment_data.SetAttribute(attr_name)
        comment_data.SetData(value)

        self._ob_obj.CloneData(comment_data)

    @property
    def setter_keys(self):
        return list(self._attr_setters.keys())

    @property
    def temp_label(self):
        """ Retrieve the temp label """
        return self._get_ob_comment_data('temp_label')

    def update_attr_data(self, data: dict):
        """ update the attribute data by give dict """
        for data_attr in self._protected_data:
            if data.get(data_attr):
                data.pop(data_attr)

        self._data.update(data)


class Molecule(Wrapper, ABC):
    """"""
    # All Molecule attribute's items relating to molecule conformers
    conformer_items = (
        # the items are ranked by the number of values for each atom, for example:
        #   - the all_atom_charges and atom_spin_densities have 1 value for each atom, so they are placed in the second
        #     item (with the index 1)
        #   - the coordinates have 3 values for each atom, i.e., [x, y, z], so it is placed in the forth
        #     item (with the index 3）
        # For the molecular attributes, which have only one value for each conformer and represent the attribute
        # of whole molecule, they are place in the first item (with the index 0)
        ('all_energy',),
        ('all_atom_charges', 'all_atom_spin_densities'),
        (),
        ('all_coordinates', 'all_forces')
    )

    def __init__(self, ob_mol: ob.OBMol = None, _data: dict = None, **kwargs):
        if _data:
            self._data: dict = _data
        else:
            self._data: dict = {
                'ob_obj': ob_mol if ob_mol else ob.OBMol()
            }
        self._set_attrs(**kwargs)
        self._load_atoms()
        self._load_bonds()

    def __repr__(self):
        return f'Mol({self.ob_mol.GetSpacedFormula()})'

    def __add__(self, other: ['Molecule']):
        """
        Two Molecule objects could add to a new one to merge all of their conformers.
        All of information about the conformer will be merged to one.
        the other information will reserve the one in the left item
        Args:
            other: the right item

        Returns:
            Molecule
        """
        # When other obj is a Molecule or a child of Molecule
        if isinstance(other, Molecule):
            # If this one is compatible to the other
            if self.iadd_accessible(other):
                clone = self.copy()
                clone += other

                return clone

            # If the other one is compatible to this one
            if other.iadd_accessible(self):
                clone = other.copy()
                clone += self

                return clone

            # If they are compatible, but are Molecule or child of Molecule
            return bd.MolBundle([self, other])

        # if isinstance(other, MixSameAtomMol):
        #     return self.to_mix_mol() + other

        # When other obj is a MolBundle
        if isinstance(other, bd.MolBundle):
            return bd.MolBundle([self] + other.mols)

        else:
            raise TypeError('the Molecule only add with Molecule or MolBundle')

    def __iadd__(self, other):
        """
        Self add with other Molecule object with consist atoms list,
        The attributes or information about conformers will merge with the other,
        other attributes or information will be reserved
        Args:
            other: the merged Molecule object

        Returns:
            None
        """
        if not isinstance(other, Molecule):
            raise TypeError('the Molecule object is only allowed to add with other Molecule')

        # Check whether left and right Molecules have consist atom list
        if not self.iadd_accessible(other):
            raise AttributeError(
                'the self addition cannot be performed among molecules with different atoms list!'
            )

        return self._merge_conformer_attr(other)

    def __iter__(self):
        """ Return self with different configures """

        def configure_generator():
            for i in range(self.configure_number):
                self.configure_select(i)
                yield self

        return iter(configure_generator())

    def __next__(self):
        config_idx = self._data.get('config_idx', 0)
        try:
            self.configure_select(config_idx)
            self._data['config_idx'] = config_idx + 1
            return self
        except IndexError:
            raise StopIteration

    def __eq__(self, other):
        """ if two molecule with 1.0 similarity in 2FP fingerprint they are identical """
        if self.similarity(other) == 1.0:
            return True
        return False

    def _add_temp_atom_labels(self):
        """
        Add temp atom label, These label will assist in the implementation of certain functions,
        say Molecule.components. These label should be deleted after the assisted functions have
        been fulfilled, by call method _delete_temp_atom_labels(self)
        """
        for i, atom in enumerate(self.atoms):
            atom.set_ob_comment_data('temp_label', str(i))

    @staticmethod
    def _assign_coordinates(the_mol: 'Molecule', coordinates: np.ndarray):
        """ Assign coordinates for all atoms in the Molecule """
        if len(the_mol.atoms) != coordinates.shape[-2]:
            raise AttributeError('the coordinate matrix do not match the number of atoms')

        for new_mol_atom, new_atom_coord in zip(the_mol.atoms, coordinates):
            new_mol_atom.coordinates = new_atom_coord

    @property
    def _attr_setters(self) -> Dict[str, Callable]:
        return {
            'atoms.partial_charge': self._set_atoms_partial_charge,
            "identifier": self._set_identifier,
            "energy": self._set_energy,
            'all_energy': self._set_all_energy,
            'charge': self._set_mol_charge,
            'all_atom_charges': self._set_all_atom_charges,
            'all_atom_spin_densities': self._set_all_atom_spin_densities,
            'spin': self._set_spin_multiplicity,
            'atoms': self._set_atoms,
            'mol_orbital_energies': self._set_mol_orbital_energies,
            'coordinates': self._set_coordinates,
            'all_coordinates': self._set_all_coordinates,
            'all_forces': self._set_all_forces,
            'forces': self._set_forces,
            'crystal': self.create_crystal_by_matrix
        }

    def _create_ob_unit_cell(self):
        """ Create New OBUnitCell for the Molecule """
        ob_unit_cell = ob.OBUnitCell()
        self.ob_mol.CloneData(ob_unit_cell)

    def _delete_atom_temp_label(self):
        """ Remove temp label of all label """
        for a in self.atoms:
            a.remove_ob_data('temp_label')

    def _get_critical_params(self, name: str):
        critical_params = self._data.get('critical_params')
        if critical_params is None:
            critical_params = json.load(open(opj(data_root, 'thermo', 'critical.json'))).get(self.smiles)
            if critical_params:
                self._data['critical_params'] = critical_params
                return critical_params[name]
            else:
                self._data['critical_params'] = False
                return False

        else:
            return critical_params[name]

    def _pert_mol_generate(self, coordinates: Union[Sequence, np.ndarray]):
        """
        Generate new molecule obj according to new given coordinate
        Args:
            coordinates: New coordinates matrix

        Returns:
            Molecule, copy of this molecule with new coordinates
        """
        clone_mol = self.copy()
        self._assign_coordinates(clone_mol, coordinates)
        return clone_mol

    def _load_atoms(self) -> Dict[int, 'Atom']:
        """
        Construct atoms dict according to the OBAtom in the OBMol,
        where the keys of the dict are the ob_id of OBAtom and the values are the the constructed Atom objects
        the constructed dict would be place into the _data dict
        Returns:
            the atoms dict
        """
        atoms: Dict[int, Atom] = self._data.get('atoms', {})

        new_atoms = {}
        for new_ob_id, oba in enumerate(ob.OBMolAtomIter(self.ob_mol)):
            atom = atoms.get(oba.GetId(), Atom(oba, mol=self))
            oba.SetId(new_ob_id)
            new_atoms[new_ob_id] = atom

        self._data['atoms'] = new_atoms

        return new_atoms

    def _load_bonds(self) -> Dict[int, 'Bond']:
        """
        Construct bonds dict according to the OBBond in the OBMol,
        where the keys of the dict are the ob_id of OBBond and the values are the the constructed Bond objects
        the constructed dict would be place into the _data dict
        Returns:
            dict of bonds
        """
        bonds: Dict = self._data.get('bonds', {})  # Get the stored bonds

        new_bonds = {}
        for new_ob_id, obb in enumerate(ob.OBMolBondIter(self.ob_mol)):
            bond = bonds.get(obb.GetId(), Bond(obb, self))  # Get old bond by old id
            obb.SetId(new_ob_id)  # Specify new id
            new_bonds[new_ob_id] = bond

        self._data['bonds'] = new_bonds

        return new_bonds

    @staticmethod
    def _melt_quench(
            elements: Dict[str, float], force_field: Union[str, os.PathLike], mol: "Molecule" = None,
            density: float = 1.0, a: float = 25., b: float = 25., c: float = 25.,
            alpha: float = 90., beta: float = 90., gamma: float = 90., time_step: float = 0.0001,
            origin_temp: float = 298.15, melt_temp: float = 4000., highest_temp: float = 10000.,
            ff_args: Sequence = (), path_writefile: Optional[str] = None, path_dump_to: Optional[str] = None,
            dump_every: int = 100,
    ):
        """ to perform the melt-quench by call lmp.AmorphousMaker """

        am = lmp.AmorphousMaker(elements, force_field, density, a, b, c, alpha, beta, gamma)
        mol = am.melt_quench(
            *ff_args, mol=mol, path_writefile=path_writefile, path_dump_to=path_dump_to, origin_temp=origin_temp,
            melt_temp=melt_temp, highest_temp=highest_temp, time_step=time_step, dump_every=dump_every
        )

        return mol

    def _merge_conformer_attr(self, other: 'Molecule'):
        """ Merge attributes, relate to molecule conformer, in other Molecule into this Molecule """

        def merge_attr(attr_name: str):
            """ Merge single conformer attr """
            left_attr = getattr(self, attr_name)
            right_attr = getattr(other, attr_name)

            if isinstance(left_attr, np.ndarray) and isinstance(right_attr, np.ndarray):
                self._data[attr_name] = np.concatenate([left_attr, right_attr])
            elif not (  # If the left and right values are not both empty, raise Attributes error.
                    (left_attr is None) or (isinstance(left_attr, np.ndarray) and (not left_attr.all())) and
                    (right_attr is None) or (isinstance(right_attr, np.ndarray) and (not right_attr.all()))
            ):
                raise AttributeError(
                    f'the configure relational attribute {attr_name} is different in:\n'
                    f'  - {self}_identifier: {self.identifier}\n'
                    f'  - {other}_identifier: {other.identifier}'
                    'they cannot to perform addition operation'
                )

        for i, items in enumerate(self.conformer_items):
            for item in items:
                merge_attr(item)

        return self

    def _preserve_atoms_data(self):
        """
        Preserve atoms data dict before destroy them.
        Though the atoms are destroyed, their core ob_atom will be prevented,
        The reserve data will match with the core ob_atoms
        """
        # Link the old atoms data dict with new atoms by temp labels
        self._add_temp_atom_labels()
        return {a.temp_label: a.data for a in self.atoms}

    @property
    def _protected_data(self):
        return 'ob_obj', 'atoms', 'bonds', 'angles'
<<<<<<< HEAD
=======

    def _reorder_atom_ob_id(self):
        """ Reorder the ob id of atoms """
        new_atom_dict = {}
        for ob_id, atom in enumerate(self.atoms):
            atom.ob_atom.SetId(ob_id)
            new_atom_dict[ob_id] = atom

        self._data['atoms'] = new_atom_dict

    def _reorder_bond_ob_id(self):
        new_atom_dict = {}
        for ob_id, bond in enumerate(self.bonds):
            bond.ob_bond.SetId(ob_id)
            new_atom_dict[ob_id] = bond

        self._data['bonds'] = new_atom_dict
>>>>>>> b25d04ec

    def _reorganize_atom_indices(self):
        """ reorganize or rearrange the indices for all atoms """
        for i, ob_atom in enumerate(ob.OBMolAtomIter(self.ob_mol)):
            ob_atom.SetId(i)

    def _set_atoms(self, atoms_kwargs: List[Dict[str, Any]]):
        """ add a list of atoms by a list atoms attributes dict """
        for atom_kwarg in atoms_kwargs:
            a = Atom(**atom_kwarg)
            self.add_atom(a)

    def _set_atoms_partial_charge(self, partial_charges: [np.ndarray, Sequence[float]]):
        """ Set partial charges for all atoms in the molecule """
        if not isinstance(partial_charges, (np.ndarray, Sequence[int])):
            raise TypeError(
                f'the `partial_charges` should be np.ndarray or Sequence of float, not {type(partial_charges)}'
            )

        if self.atom_num != len(partial_charges):
            raise ValueError('the given partial charges should have same numbers with the number of atoms')

        for atom, partial_charge in zip(self.atoms, partial_charges):
            atom.partial_charge = partial_charge

    def _set_all_coordinates(self, all_coordinates: np.ndarray):
        """
        Assign the coordinates collection directly
        Args:
            all_coordinates: numpy array with the shape (M, N, 3), where the M is the number of coordinates
            in the collection, the N is the number of atoms of the molecule.

        Returns:
            None
        """
        if not isinstance(all_coordinates, np.ndarray):
            raise ValueError(
                f'the given all_coordinates must be a numpy.ndarray class, instead of {type(all_coordinates)}')

        if all_coordinates.shape[-1] != 3:
            raise ValueError(f'the coordinate must be 3 dimension, instead of {all_coordinates.shape[-1]}')

        if len(all_coordinates.shape) == 2:
            # if only give a group of coordinates
            all_coordinates = all_coordinates.reshape((-1, all_coordinates.shape[-2], 3))
        elif len(all_coordinates.shape) != 3:
            raise ValueError(
                f'the shape of given all_coordinates should with length 2 or 3, now is {len(all_coordinates.shape)}'
            )

        self._data['all_coordinates'] = all_coordinates

    def _set_coordinates(self, coordinates: np.ndarray):
        """ Assign the coordinates for all atoms in the molecule """
        assert isinstance(coordinates, np.ndarray)
        assert coordinates.shape == (self.atom_num, 3)

        for a, c in zip(self.atoms, coordinates):
            a.coordinates = c

    def _set_atom_charges(self, charge: Union[Sequence, np.ndarray]):
        """ Set partial charge for each atoms in the mol """
        if not isinstance(charge, (Sequence, np.ndarray)):
            raise TypeError(f'the charge should be a sequence or np.ndarray, got {type(charge)}')

        if isinstance(charge, np.ndarray):
            charge = charge.flatten()

        if len(charge) != self.atom_num:
            raise ValueError('the number of charges do not match with the atom charge')

        for atom, ch in zip(self.atoms, charge):
            atom.partial_charge = ch

    def _set_all_atom_charges(self, charges: np.ndarray):
        """
        set groups of charges for each atoms in the mol, and each group of charges are corresponding to a
        conformer of the mol
        Args:
            charges: group of atoms with the shape of (C, N), where the C is the number of the conformer
             and the N is the number of the atom in the molecule
        """
        if not isinstance(charges, np.ndarray):
            raise TypeError('the arg charges should be np.ndarray')

        if len(charges.shape) != 2 and charges.shape[1] != self.atom_num:
            raise ValueError('the shape of the arg: charge should be (number_of_conformer, number_of_atoms),'
                             f'got the value with shape {charges.shape}')

        self._data['all_atom_charges'] = charges

    def _set_all_atom_spin_densities(self, group_spd: np.ndarray) -> None:
        """
        assign groups of spin densities for all atom in molecule, each group is corresponding to a conformer
        Args:
            group_spd(np.ndarray): group of spin densities, the numpy array with the (C, N) shape,
             where the C is the number of conformer, the N is the number of atoms
        """
        if not isinstance(group_spd, np.ndarray):
            raise TypeError('the arg group_spd should be np.ndarray')

        if len(group_spd.shape) != 2 and group_spd.shape[1] != self.atom_num:
            raise ValueError('the shape of the arg: group_spd should be (number_of_conformer, number_of_atoms),'
                             f'got the value with shape {group_spd.shape}')

        self._data['all_atom_spin_densities'] = group_spd

    def _set_atom_spin_densities(self, spd: Union[Sequence, np.ndarray]):
        """ assign the spin density for each of atoms in the mol """
        if not isinstance(spd, (Sequence, np.ndarray)):
            raise TypeError(f'the charge should be a sequence or np.ndarray, got {type(spd)}')

        if isinstance(spd, np.ndarray):
            spd = spd.flatten()

        if len(spd) != self.atom_num:
            raise ValueError('the number of charges do not match with the atom charge')

        for atom, sp in zip(self.atoms, spd):
            atom.spin_density = sp

    def _set_forces(self, forces: np.ndarray):
        """ Set the force vectors for each atoms in the molecule """
        if not isinstance(forces, np.ndarray):
            raise TypeError('the forces should be np.ndarray')

        if len(forces.shape) != 2:
            raise ValueError('the length of shape of forces should be 2')

        if forces.shape[-2] != self.atom_num:
            raise ValueError('the give forces do not match to the number of atoms')

        for atom, force_vector in zip(self.atoms, forces):
            atom.force_vector = force_vector

    def _set_all_forces(self, all_forces: np.ndarray):
        """ Store the force matrix into the attribute dict """
        if not isinstance(all_forces, np.ndarray):
            raise TypeError('the all_forces should be np.ndarray')

        if len(all_forces.shape) != 3:
            raise ValueError('the length of shape of all_forces should be 3')

        if all_forces.shape[-2] != self.atom_num:
            raise ValueError('the give all_forces do not match to the number of atoms')

        self._data['all_forces'] = all_forces

    def _set_mol_charge(self, charge: int):
        self.ob_mol.SetTotalCharge(charge)

    def _set_mol_orbital_energies(self, orbital_energies: list[np.ndarray]):
        self._data['mol_orbital_energies'] = orbital_energies[0]

    def _set_energy(self, energy: float):
        """ set the energy """
        self.ob_mol.SetEnergy(energy)

    def _set_all_energy(self, all_energy: Union[float, np.ndarray]):
        """ set the energy for all configures """
        if isinstance(all_energy, float):
            self._data['all_energy'] = np.array([all_energy])
        else:
            all_energy = all_energy.flatten()
            self._data['all_energy'] = all_energy

    def _set_identifier(self, identifier):
        self.ob_mol.SetTitle(identifier)

    def _set_spin_multiplicity(self, spin):
        self.ob_mol.SetTotalSpinMultiplicity(spin)

    @staticmethod
    def _transfer_preserve_data_to_new_atoms(tgt_mol: 'Molecule', preserve_data: Dict, rm_temp_label: bool = False):
        """
        Transfer preserve data dict to new target Molecule object
        Args:
            tgt_mol: The target Molecule
            preserve_data(dict): the old atoms data dict
            rm_temp_label: whether to remove temp label after data have been transferred.
        """
        for atom in tgt_mol.atoms:
            temp_label = atom.temp_label
            if temp_label:
                atom.update_attr_data(preserve_data[temp_label])

                if rm_temp_label:
                    atom.remove_ob_data('temp_label')

    @property
    def acentric_factor(self):
        return self._get_critical_params('acentric_factor')

    def add_atom(self, atom: Union["Atom", str, int], **atom_attrs) -> 'Atom':
        """
        Add a new atom out of the molecule into the molecule.
        Args:
            atom(Atom|str|int):

        atom_kwargs(kwargs for this added atom):
            atomic_number(int): set atomic number
            symbol(str): set atomic symbol
            coordinates(Sequence, numpy.ndarray): coordinates of the atom
            partial_charge:
            label:
            spin_density:

        Returns:
            the copy of atom in the molecule
        """
        oba = ob.OBAtom()  # Initialize a new OBAtom
        data = None
        if isinstance(atom, str):
            oba.SetAtomicNum(_symbols.index(atom))
        elif isinstance(atom, int):
            oba.SetAtomicNum(atom)
        elif isinstance(atom, Atom):
            oba.SetAtomicNum(atom.atomic_number)
            data = atom.data  # Copy the give atoms data

<<<<<<< HEAD
            data.pop('ob_obj')  # delete the ob_atom item in data dict
            if data.get('mol'):
                data.pop('mol')  # delete the _mol item in data dict
=======
        # add OBAtom to the OBMol
        success = self.ob_mol.AddAtom(oba)
>>>>>>> b25d04ec

        if success:
            atom = self.atoms[-1]  # Retrieve the added atom

            if data:
                atom.update_attr_data(data)  # replicant the old atom's data to the new

            atom.set(**atom_attrs)  # Set attributes by kwargs

<<<<<<< HEAD
            # Get the last OBAtom
            ob_atom_in_ob_mol = list(ob.OBMolAtomIter(self.ob_mol))[-1]

            # Get the attribute dict and replace the 'OBAtom' and 'mol' items
            # The 'OBAtom' is the OBAtom has been stored in the self(Molecule)
            # The 'mol' is the self(Molecule)
            new_atom_data = atom.data
            new_atom_data['ob_obj'] = ob_atom_in_ob_mol
            new_atom_data['mol'] = self

            # replace the attr data dict
            atom = Atom()
            atom.replace_attr_data(new_atom_data)

            # add the new atom into atoms list directly
            atoms = self._data.setdefault('atoms', {})
            if atom.ob_id not in atoms:
                atoms.update({atom.ob_id: atom})
                return atom
            else:
                raise ValueError(f'the atom with ob_id {atom.ob_id} have exist in the Molecule')
=======
            return atom
>>>>>>> b25d04ec

        else:
            raise AddAtomFail(f'Add the atom {atom} into Molecule fail')

    def add_bond(
            self,
            atom1: Union[str, int, 'Atom'],
            atom2: Union[str, int, 'Atom'],
            bond_type: Union[str, int],
    ):
        """ Add a new bond into the molecule """
        inputs = (atom1, atom2)
        atoms: List[Atom] = []
        for a in inputs:
            if isinstance(a, int):
                atoms.append(self.atoms_dict[a])
            if isinstance(a, Atom):
                atoms.append(a)
            if isinstance(a, str):
                atoms.append(self.atom(a))

        # Represent the bond type by int, refer to _bond_type dict
        bond_type = bond_type if isinstance(bond_type, int) else _bond_type[bond_type]

        # Try to add new OBMol
        # 'openbabel' has an odd behave that `index` of the `OBAtom` with various origin in the `OBMol`.
        # the `Id` of `OBAtom` from 0; but the `Idx` of `OBAtom` from 1.
        # To meet the convention, the `Id` is selected to be the unique `index` to specify `Atom`.
        # However, when try to add a `OBBond` to link each two `OBAtoms`, the `Idx` is the only method
        # to specify the atoms, so our `index` in `Atom` are added 1 to match the 'Idx'
        success = self.ob_mol.AddBond(atoms[0].ob_idx, atoms[1].ob_idx, bond_type)

        if success:
            return self.bonds[-1]  # the new atoms should place in the terminal of the bond list

        elif atoms[0].ob_id not in self.atom_indices:
            raise KeyError("the start atom1 doesn't exist in molecule")

        elif atoms[1].ob_id not in self.atom_indices:
            raise KeyError("the end atom2 doesn't exist in molecule")

        else:
            raise RuntimeError('add bond not successful!')

    def add_hydrogens(
            self,
            polar_only: bool = False,
            correct_for_ph: bool = False,
            ph: float = 1.0,
            balance_hydrogen: bool = True,
    ):
        """
        add hydrogens for the molecule
        Args:
            ph: add hydrogen in which PH environment
            polar_only: Whether to add hydrogens only to polar atoms (i.e., not to C atoms)
            correct_for_ph: Correct for pH by applying the OpenBabel::OBPhModel transformations
            balance_hydrogen: whether to balance the bond valance of heavy atom to their valence
        """
        self.ob_mol.AddHydrogens(polar_only, correct_for_ph, ph)
        self._load_atoms()
        self._load_bonds()

        if balance_hydrogen:
            for atom in self.atoms:
                atom.balance_hydrogen()

    def add_pseudo_atom(self, symbol: str, mass: float, coordinates: Union[Sequence, np.ndarray], **kwargs):
        """ Add pseudo atom into the molecule """
        list_pseudo_atom = self._data.setdefault('pseudo_atoms', [])
        pa = PseudoAtom(symbol, mass, coordinates, mol=self, molecule=self, **kwargs)
        list_pseudo_atom.append(pa)

    @property
    def all_coordinates(self) -> np.ndarray:
        """
        Get the collections of the matrix of all atoms coordinates,
        each matrix represents a configure.
        The return array with shape of (C, N, 3),
        where the C is the number of conformers, the N is the number of atoms
        """
        all_coordinates = self._data.get('all_coordinates')
        if isinstance(all_coordinates, np.ndarray):
            return all_coordinates
        else:
            return self.coordinates.reshape((-1, self.atom_num, 3))

    @property
    def all_energy(self):
        return self._data.get('all_energy')

    @property
    def angles(self):
        return [Angle(self, a_idx) for a_idx in ob.OBMolAngleIter(self.ob_mol)]

    def assign_bond_types(self):
        self.ob_mol.PerceiveBondOrders()

    def atom(self, id_label: Union[int, str]) -> 'Atom':
        """ get atom by label or idx """
        if isinstance(id_label, str):

            if not self.is_labels_unique:
                raise AttributeError(
                    'the label is not unique, cannot get atom by label. try to get atom by ob_id '
                    'or normalize the label before'
                )

            for atom in self.atoms:
                if atom.label == id_label:
                    return atom
            raise KeyError(f'No atom with label {id_label}')

        elif isinstance(id_label, int):
            return self.atoms_dict[id_label]
        else:
            raise TypeError(f'the given idx_label is expected to be int or string, but given {type(id_label)}')

    @property
    def atom_num(self):
        return self.ob_mol.NumAtoms()

    @property
    def atoms(self) -> List['Atom']:
        """
        Generate dict of Atom objects into the data repository.
        Return list of Atom objects with the order their index.
        """
        atoms = self._load_atoms()
        return list(atoms.values())

    @property
    def atoms_dict(self) -> Dict[int, 'Atom']:
        return self._load_atoms()

    @property
    def all_atoms(self):
        return self.atoms + self.pseudo_atoms

    @property
    def atom_charges(self) -> np.ndarray:
        """ Return all atoms charges as a numpy array """
        return np.array([a.partial_charge for a in self.atoms])

    @property
    def all_atom_charges(self) -> np.ndarray:
        """ Return all atoms charges as a numpy array for every conformers """
        all_atom_charges = self._data.get('all_atom_charges')
        if isinstance(all_atom_charges, np.ndarray):
            return all_atom_charges
        return self.atom_charges.reshape((-1, self.atom_num))

    @property
    def atom_indices(self) -> list[int]:
        return [a.ob_id for a in self.atoms]

    @property
    def atom_labels(self) -> list[str]:
        return [a.label for a in self.atoms]

    @property
    def atom_spin_densities(self) -> np.ndarray:
        return np.array([a.spin_density for a in self.atoms])

    @property
    def all_atom_spin_densities(self):
        all_atom_spin_densities = self._data.get('all_atom_spin_densities')
        if all_atom_spin_densities is not None:
            return all_atom_spin_densities
        return self.atom_spin_densities.reshape((-1, self.atom_num))

    def assign_atoms_formal_charge(self):
        """ Assign the formal charges for all atoms in the molecule """
        self.add_hydrogens(balance_hydrogen=False)

        for atom in self.atoms:
            if atom.is_polar_hydrogen:
                atom.formal_charge = 1
            elif atom.is_hydrogen or atom.is_carbon:
                atom.formal_charge = 0
            elif atom.is_metal:
                atom.formal_charge = _stable_charges[atom.symbol]
            elif atom.symbol == 'S':
                if not [a for a in atom.neighbours if a.symbol == 'O']:
                    atom.formal_charge = atom.covalent_valence - 2
                else:
                    atom.formal_charge = 0
            elif atom.symbol == 'P':
                if not [a for a in atom.neighbours if a.symbol == 'O']:
                    atom.formal_charge = atom.covalent_valence - 2
                else:
                    atom.formal_charge = 0
            elif [a for a in atom.neighbours if a.is_polar_hydrogen]:
                atom.formal_charge = -(len([a for a in atom.neighbours if a.is_polar_hydrogen]))
            else:
                atom.formal_charge = atom.covalent_valence - atom.stable_valence

    @property
    def atomic_numbers(self):
        return tuple(a.atomic_number for a in self.atoms)

    @property
    def atomic_symbols(self):
        return tuple(a.symbol for a in self.atoms)

    def balance_hydrogens(self):
        """ Add or remove hydrogens for make or heave atom to achieve the stable valence """
        for a in self.heavy_atoms():
            a.balance_hydrogen()

    def bond(self, atom1: Union[int, str], atom2: Union[int, str], miss_raise: bool = False) -> 'Bond':
        """
        Return the Bond by given atom index labels in the bond ends
        if the bond is missing in the molecule, return None if given miss_raise is False else raise a KeyError
        Args:
            atom1(int|str): index or label of atom in one of the bond end
            atom2(int|str): index or label of atom in the other end of the bond
            miss_raise(bool): Whether to raise error when can't find the bond

        Returns:
            Bond

        Raises:
            KeyError: when can't find the bond, and the miss_raise passing True

        """
        atom1: Atom = self.atom(atom1)
        atom2: Atom = self.atom(atom2)
        ob_bond = self.ob_mol.GetBond(atom1.ob_atom, atom2.ob_atom)

        if ob_bond:
            return Bond(ob_bond, self)

    @property
    def bond_pair_keys(self):
        return [b.pair_key for b in self.bonds]

    @property
    def bonds(self):
        bonds = self._load_bonds()
        return list(bonds.values())

    @property
    def bonds_dict(self) -> Dict[int, 'Bond']:
        return self._load_bonds()

    def build_2d(self):
        """ build 2d conformer """
        pmol = pb.Molecule(self.ob_mol)
        pmol.make2D()

    def build_3d(self, force_field: str = 'UFF', steps: int = 50):
        """ build 3D coordinates for the molecule """
        # Preserve atoms data before building
        preserve_data = self._preserve_atoms_data()

        # Destroy atoms and bonds wrappers
        self._data['atoms'] = {}
        self._data['bonds'] = {}

        # Build 3d conformer
        pymol = pb.Molecule(self.ob_mol)
        pymol.make3D(force_field, steps)

        # Reload atoms and bonds
        self._load_atoms()
        self._load_bonds()

        # Transfer preserve data to new
        self._transfer_preserve_data_to_new_atoms(self, preserve_data)
        # Delete temp label
        self._delete_atom_temp_label()

        # Remove redundant hydrogen or supply the lack hydrogens
        self.balance_hydrogens()

    def build_bonds(self):
        self.ob_mol.ConnectTheDots()

    @property
    def center_of_masses(self):
        return (self.masses * self.coordinates.T).T.sum(axis=0) / self.masses.sum()

    @property
    def center_of_shape(self):
        return self.coordinates.mean(axis=0)

    @property
    def charge(self):
        return self.ob_mol.GetTotalCharge()

    @charge.setter
    def charge(self, charge):
        self._set_mol_charge(charge)

    def clean_bonds(self):
        """ Remove all bonds """
        # Iterate directly will fail.
        ob_bonds = [ob_bond for ob_bond in ob.OBMolBondIter(self.ob_mol)]
        for ob_bond in ob_bonds:
            self.ob_mol.DeleteBond(ob_bond)

    def clean_configures(self, pop: bool = False):
        """ clean all config save inside the molecule """
        try:
            all_coordinates = self._data.pop('all_coordinates')
        except KeyError:
            all_coordinates = None

        if pop:
            return all_coordinates

    @property
    def components(self):
        """ get all fragments don't link each by any bonds """
        # Add temp label for each atom first
        preserve_data = self._preserve_atoms_data()

        components = [self.__class__(obc) for obc in self.ob_mol.Separate()]

        # Transfer the parent data attr to the children
        for c in components:
            for a in c.atoms:
                a.update_attr_data(preserve_data[a.temp_label])
                a.remove_ob_data('temp_label')

<<<<<<< HEAD
            # Remove the ob_atom and molecule information
            pa_data.pop('ob_obj')
            pa_data.pop('mol')

            ca_data.update(pa_data)

            ca.replace_attr_data(ca_data)
=======
        # remove temp labels of all atoms
        self._delete_atom_temp_label()
>>>>>>> b25d04ec

        return components

    @property
    def configure_number(self):
        all_coordinates = self._data.get('all_coordinates')
        if isinstance(all_coordinates, np.ndarray):
            return all_coordinates.shape[0]
        else:
            return 1

    def configure_select(self, config_idx: int):
        """ select specific configure by index """

        def assign_numpy_attrs(attrs_name: str, setter: Callable):
            attrs = self._data.get(attrs_name)
            if isinstance(attrs, np.ndarray):
                try:
                    attr = attrs[config_idx]
                except IndexError:
                    attr = None
            else:
                attr = None

            if isinstance(attr, np.ndarray) or attr:
                setter(attr)

        all_coordinates = self._data.get('all_coordinates')
        if all_coordinates is None and config_idx:
            raise IndexError('Only one configure here!')

        # assign the coordinates for the molecule
        coordinates = all_coordinates[config_idx]
        self._assign_coordinates(self, coordinates)

        assign_numpy_attrs('all_energy', self._set_energy)

        assign_numpy_attrs('all_atom_charges', self._set_atom_charges)

        assign_numpy_attrs('all_atom_spin_densities', self._set_atom_spin_densities)

        assign_numpy_attrs('all_forces', self._set_forces)

    @property
    def coordinates(self) -> np.ndarray:
        """
        Get the matrix of all atoms coordinates,
        where the row index point to the atom index;
        the column index point to the (x, y, z)
        """
        return np.array([atom.coordinates for atom in self.atoms], dtype=np.float64)

    def copy(self) -> 'Molecule':
        """ Get a clone of this Molecule """
        clone = Molecule(self.ob_copy())
        clone._load_atoms()
        clone._load_bonds()

        # Copy the Molecule's attr data to the clone one
        clone.update_attr_data(self.data)
        # Copy the Atoms' attr data to the clone ones
        for atom in clone.atoms:
            atom.update_attr_data(self.atoms_dict[atom.ob_id].data)
            atom.molecule = clone
        # Copy the Bonds' attr data to the lone ones
        for bond in clone.bonds:
            bond.update_attr_data(self.bonds_dict[bond.ob_id].data)
            bond.molecule = clone

        return clone

    def compact_crystal(self, inplace=False):
        """"""
        mol = self if inplace else self.copy()
        lattice_params = np.concatenate((self.xyz_diff, [90., 90., 90.]))

        mol.make_crystal(*lattice_params)

        return mol

    def create_atom(self, symbol: str, **kwargs):
        """
        Discarded !!!
        Create a new atom into the molecule
        Args:
            symbol: the atomic symbol
            **kwargs: any attribute for the atom

        Returns:
            the created atom in the molecule
        """
        ob_atom: ob.OBAtom = self.ob_mol.NewAtom()
        atomic_number = periodic_table[symbol]['number']
        ob_atom.SetAtomicNum(atomic_number)
        atom = Atom(ob_atom, mol=self, **kwargs)

        return atom

    def create_crystal_by_vectors(
            self,
            va: Union[Sequence, np.ndarray],
            vb: Union[Sequence, np.ndarray],
            vc: Union[Sequence, np.ndarray]
    ):
        """ Create a new crystal with specified cell vectors for the Molecule """
        self._create_ob_unit_cell()
        self.crystal().set_vectors(va, vb, vc)

    def create_crystal_by_matrix(self, matrix: np.ndarray):
        """ Create a new crystal with specified cell matrix for the molecule """
        if not (np.logical_not(matrix >= 0.).any() and np.logical_not(matrix < 0.).any()) and np.linalg.det(matrix):
            self._create_ob_unit_cell()
            self.crystal().set_matrix(matrix)
            # self.crystal().space_group = 'P1'

    @classmethod
    def create_aCryst_by_mq(
            cls, elements: Dict[str, float], force_field: Union[str, os.PathLike],
            density: float = 1.0, a: float = 25., b: float = 25., c: float = 25.,
            alpha: float = 90., beta: float = 90., gamma: float = 90., time_step: float = 0.0001,
            origin_temp: float = 298.15, melt_temp: float = 4000., highest_temp: float = 10000.,
            ff_args: Sequence = (), path_writefile: Optional[str] = None, path_dump_to: Optional[str] = None,
            dump_every: int = 100
    ):
        """
        Create a Amorphous crystal materials by Melt-Quench process.
        This process is performed by LAMMPS package, make sure the LAMMPS is accessible.
        A suitable force field is required for the process are performed correctly.
        Args:
            elements(dict[str, float]): Dict of elements and their composition ratio
            force_field(str, os.PathLike): The name of force filed or the path to load a force filed. The name
             of the force filed is refer to the relative path to the 'hotpot_root/data/force_field'.
            density: the demand density for the created amorphous crystal
            a: the length of a vector in the crystal
            b: the length of b vector in the crystal
            c: the length of c vector in the crystal
            alpha: alpha angle of crystal param.
            beta: beta angle of crystal param.
            gamma: gamma angle of crystal param
            time_step: time interval between path integrals when performing melt-quench
            origin_temp: the initial temperature before melt
            melt_temp: the round melting point to the materials
            highest_temp: the highest temperature to liquefy the materials
            ff_args: the arguments the force file requried, refering the LAMMPS pair_coeff:
             "pair_coeff I J args" url: https://docs.lammps.org/pair_coeff.html
            path_writefile: the path to write the final material (screenshot) to file, if not specify, not save.
            path_dump_to:  the path to save the trajectory of the melt-quench process, if not specify not save.
            dump_every: the step interval between each dump operations

        Returns:
            Molecule, a created amorphous material
        """
        return cls._melt_quench(
            elements=elements, force_field=force_field, density=density,
            a=a, b=b, c=c, alpha=alpha, beta=beta, gamma=gamma, time_step=time_step,
            origin_temp=origin_temp, melt_temp=melt_temp, highest_temp=highest_temp,
            ff_args=ff_args, path_writefile=path_writefile, path_dump_to=path_dump_to,
            dump_every=dump_every
        )

    @property
    def critical_pressure(self):
        return self._get_critical_params('pressure')

    @property
    def critical_temperature(self):
        return self._get_critical_params('temperature')

    def crystal(self):
        """ Get the Crystal containing the Molecule """
        cell_index = ob.UnitCell  # Get the index the UnitCell data save
        cell_data = self.ob_mol.GetData(cell_index)

        if cell_data:
            ob_unit_cell = ob.toUnitCell(cell_data)
            return Crystal(ob_unit_cell, molecule=self)
        else:
            return None

    def dump(self, fmt: str, *args, **kwargs) -> Union[str, bytes, dict]:
        """"""
        dumper = Dumper(fmt=fmt, source=self, *args, **kwargs)
        return dumper()

    @property
    def elements(self) -> list[str]:
        return re.findall(r'[A-Z][a-z]*', self.formula)

    @property
    def energy(self):
        """ Return energy with kcal/mol as default """
        return self.ob_mol.GetEnergy()

    def feature_matrix(self, *feature_names: Sequence) -> np.ndarray:
        """ Retrieve the feature matrix (collections of feature vector for every atoms),
         The default feature is `atomic_orbital`, if the feature names not be specified, the `atomic_orbital` will be
         retrieved.
         Args:
             feature_names: the feature names are offered in hotpot/data/periodic_table.json
         """
        if not feature_names:
            feature_names = ('atomic_orbital',)

        # Matrix with shape (atom_numbers, feature_length)
        return np.stack([atom.element_features(*feature_names) for atom in self.atoms])

    def fingerprint(self, fptype: Literal['FP2', 'FP3', 'FP4', 'MACCS'] = 'FP2'):
        """
        Calculate the molecular fingerprint for this molecule, the supporting fingerprint include:

        1. "FP2": The FP2 fingerprint is a path-based fingerprint that encodes the presence of linear
        fragments up to 7 atoms long. It is a 1024-bit fingerprint and is commonly used for substructure
        searches and similarity calculations.

        2. "FP3": The FP3 fingerprint is designed for searching 3D conformations, such as those found
        in protein-ligand complexes. It encodes the presence of particular pharmacophoric features,
        such as hydrogen bond donors, acceptors, and hydrophobic regions.

        3. "FP4": The FP4 fingerprint is a circular fingerprint based on the Morgan algorithm. It
        captures information about the local environment of each atom in the molecule, up to a certain
        radius. It is useful for similarity calculations and machine learning tasks.

        4. "MACCS": The MACCS fingerprint is a 166-bit structural key-based fingerprint. It represents
        the presence of specific substructures or functional groups defined by the MACCS keys. It is
        commonly used for similarity calculations and substructure searches.

        Return:
            the Fingerprint object in pybel module
        """
        return pb.Molecule(self.ob_mol).calcfp(fptype)

    @property
    def forces(self):
        """ return the all force vectors for all atoms in the molecule """
        return np.vstack((atom.force_vector for atom in self.atoms))

    @property
    def all_forces(self):
        """ the force matrix for all configure """
        force_matrix = self._data.get("all_forces")
        if isinstance(force_matrix, np.ndarray):
            return force_matrix
        return self.forces

    @property
    def formula(self) -> str:
        return self.ob_mol.GetSpacedFormula()

    def gaussian(
            self,
            g16root: Union[str, PathLike],
            link0: Union[str, List[str]],
            route: Union[str, List[str]],
            path_log_file: Union[str, PathLike] = None,
            path_err_file: Union[str, PathLike] = None,
            inplace_attrs: bool = False,
            *args, **kwargs
    ) -> (Union[None, str], str):
        """
        calculation by Gaussion.
        for running the method normally, MAKE SURE THE Gaussian16 HAVE BEEN INSTALLED AND ALL ENV VAR SET RITHT !!
        Args:
            g16root: the dir Gaussian16 software installed
            link0: the link0 command in gjf script
            route: the route command in gjf script
            path_log_file: Optional, the path to save the out.log file. If not given, the logfile won't be write
             to disk
            path_err_file: optional, the path to save the error log file. If not given, the err file won't be write
             to disk
            inplace_attrs: Whether to inplace self attribute according to the results from attributes
            *args:
            **kwargs:

        Returns:
            the standard output of g16 log file(string), the standard output of g16 err file(string)
        """
        # For 2d molecule, build its confomer by universal force field first
        if not self.has_3d:
            self.build_3d()

        # Make the input gjf script
        script = self.dump('gjf', *args, link0=link0, route=route, **kwargs)

        # Run Gaussian16
        with Gaussian(g16root) as gaussian:
            stdout, stderr = gaussian.run(script)

            # If got an error message, save the error
            if stderr:
                # Save error file
                if not path_err_file:
                    path_err_file = Path(f'{self.formula}.err')
                with open(path_err_file, 'w') as writer:
                    writer.write(stderr)

                # Save log file
                if not path_log_file:
                    path_log_file = Path(f'{self.formula}.log')
                with open(path_log_file, 'w') as writer:
                    writer.write(stdout)

                raise GaussianRunError(
                    f'Encourage error when Gaussian is running!\n'
                    f'Check the Error file in {str(path_err_file.absolute())}\n'
                    f'Check the output.log file in {str(path_log_file.absolute())}\n'
                    f'Error massage from gaussian:\n{stderr}'
                )

            # save the calculate result into the molecule data dict
            self._data['gaussian_output'] = stdout
            self._data['gaussian_parse_data'] = gaussian.data

            # Inplace the self attribute according to the result from gaussian
            if inplace_attrs:
                self._set_attrs(**gaussian.molecule_setter_dict)

        # Save log file
        if path_log_file:
            with open(path_log_file, 'w') as writer:
                writer.write(stdout)

        # return results and error info
        return stdout, stderr

    def gcmc(
            self, *guest: 'Molecule', force_field: Union[str, os.PathLike] = None,
            work_dir: Union[str, os.PathLike] = None, T: float = 298.15, P: float = 1.0, **kwargs
    ):
        """
        Run gcmc to determine the adsorption of guest,
        Args:
            self: the framework as the sorbent of guest molecule
            guest(Molecule): the guest molecule to be adsorbed into the framework
            force_field(str|PathLike): the path to force field file or the self-existent force file contained
             in force field directory (in the case, a str should be given as a relative path from the root of
             force field root to the specified self-existent force filed). By default, the force field is UFF
             which in the relative path 'UFF/LJ.json' for the force field path.
            work_dir: the user-specified dir to store the result of GCMC and log file.
            T: the environmental temperature (default, 298.15 K)
            P: the relative pressure related to the saturation vapor in the environmental temperature.
        """
        from tanks.lmp.gcmc import LjGCMC
        gcmc = LjGCMC(self, force_field, *guest, work_dir=work_dir, T=T, P=P, **kwargs)
        return gcmc.run()

    def generate_metal_ligand_pair(
            self, metal_symbol: str,
            acceptor_atoms: Sequence = ('O',),
            opti_force_field: str = 'UFF',
            assign_metal_charge: bool = False
    ) -> Generator['Molecule', None, None]:
        """
        This method could work if the molecule is an organic ligand, or raise AttributeError.
        Generate metal-ligand pair by link metal with acceptor atoms in the organic ligand.

        Args:
            metal_symbol: which metal element link to the ligand
            acceptor_atoms: which elements to be acceptor atom to link to metal
            opti_force_field: which force field could be used to optimize the configuration of ligand and M-L pair.
            assign_metal_charge: whether to assign the stable charge to metal cation

        Return:
            A generator for M-L pair
        """
        ligand = self.copy()
        for atom in ligand.atoms:
            if atom.symbol in acceptor_atoms:
                # copy the ligand as the embryo of metal-ligand pairs
                pair = ligand.copy()

                # Replace the correspondent atom in the pair embryo, i.e., the accepting atom
                acc_atom = pair.atom(atom.ob_id)

                # assign the initial coordinates, if the pair has 3d conformer
                # the sum of vector of relative position relate to the accepting atom
                if pair.has_3d:
                    sum_relative_coordinates = sum([c for _, c in acc_atom.neighbours_position])
                    metal_init_coordinates = acc_atom.coordinates_array - sum_relative_coordinates

                    # add metal atom into the acceptor_ligand
                    added_metal = pair.add_atom(
                        metal_symbol,
                        coordinates=metal_init_coordinates,
                        formal_charge=_stable_charges[metal_symbol] if assign_metal_charge else 0
                    )

                else:  # If the pair has not 3d conformer, add the metal directly
                    added_metal = pair.add_atom(
                        metal_symbol,
                        formal_charge=_stable_charges[metal_symbol] if assign_metal_charge else 0
                    )

                # add the coordinating bond between metal atom and acceptor atoms
                pair.add_bond(added_metal, acc_atom, 0)

                # Add hydrogens
                pair.add_hydrogens()

                # localize optimization of M-L pair by classical force field, if the pair has 3d
                if pair.has_3d:
                    pair.localed_optimize(opti_force_field)

                pair.identifier = pair.smiles
                yield pair

    def generate_pairs_bundle(
            self, metal_symbol: str,
            acceptor_atoms: Sequence = ('O',),
            opti_force_field: str = 'UFF',
            assign_metal_charge: bool = False
    ) -> 'PairBundle':
        """
        Generate metal-ligand pairs by bind this ligand with proposed, and put this ligand, metal and all pairs,
        which are assembled by the ligand and metal, into a PairBundle objects.
        Args:
            metal_symbol(str): the symbol of proposed metal
            acceptor_atoms(Sequence): the atoms to form bond with the proposed metal, the default is Oxygen
            opti_force_field(str): the force field to optimize the conformer of this ligand and the generated
             pairs.
            assign_metal_charge: whether to assign stable charge for metal cation

        Returns:
            PairBundle with this ligand, proposed metal and the pairs
        """
        return PairBundle(
            metal=Atom(symbol=metal_symbol),
            ligand=self,
            pairs=list(self.generate_metal_ligand_pair(
                metal_symbol,
                acceptor_atoms,
                opti_force_field,
                assign_metal_charge
            )),
        )

    def graph_representation(self, *feature_names):
        return self.identifier, self.feature_matrix(*feature_names), self.link_matrix

    def heavy_atoms(self):
        """ Get the atoms except for hydrogens """
        return [a for a in self.atoms if a.is_heavy]

    @property
    def has_3d(self):
        """ Whether atoms in the molecule have 3d coordinates """
        return self.ob_mol.Has3D()

    @property
    def has_hydrogen_added(self):
        """ Have hydrogens been added to the molecule by call Molecule.add_hydrogen()? """
        return self.ob_mol.HasHydrogensAdded()

    @property
    def has_unknown_bond(self):
        return any(not b.type for b in self.bonds)

    @property
    def hydrogens(self):
        return [a for a in self.atoms if a.is_hydrogen]

    @property
    def identifier(self):
        return self.ob_mol.GetTitle()

    @identifier.setter
    def identifier(self, value):
        self.ob_mol.SetTitle(value)

    def iadd_accessible(self, other):
        if self.atomic_numbers == other.atomic_numbers:
            return True
        return False

    @property
    def inchi(self):
        return self.dump('inchi').strip()

    @property
    def is_labels_unique(self):
        """ Determine whether all atom labels are unique """
        return len(set(self.labels)) == self.atom_num

    @property
    def is_organic(self):
        """ To judge whether the molecule is organic, an organic compound is with carbon atoms and without metal """
        if any(a.is_metal for a in self.atoms):
            return False
        elif any(a.symbol == 'C' for a in self.atoms):
            return True

        return False

    def ob_copy(self):
        """ Return a clone of OBMol of the Molecule """
        return ob.OBMol(self.ob_mol)

    @property
    def ob_mol(self):
        return self._data['ob_obj']

    def ob_mol_pop(self):
        data: dict = self._data

        atoms: Dict[int, Atom] = data.get('atoms')
        if atoms:
            for ob_id, atom in atoms.items():
                atom.ob_atom_pop()

        bonds: Dict[int, Bond] = data.get('bonds')
        if bonds:
            for ob_idx, bond in bonds.items():
                bond.ob_bond_pop()

        return self._data.pop('ob_obj')

    def ob_mol_rewrap(self, ob_mol: ob.OBMol):
        if not isinstance(ob_mol, ob.OBMol):
            raise TypeError('the ob_mol should be OBMol object')

        atoms = self._data.get('atoms')
        bonds = self._data.get('bonds')

        if any(oba.GetId() not in atoms for oba in ob.OBMolAtomIter(ob_mol)):
            raise ValueError('the atom number between the wrapper and the core OBMol is not match')
        if any(obb.GetId() not in bonds for obb in ob.OBMolBondIter(ob_mol)):
            raise ValueError('the bond number between the wrapper and the core OBMol is not match')

        self._data['ob_obj'] = ob_mol
        for ob_atom in ob.OBMolAtomIter(ob_mol):
            atom = atoms.get(ob_atom.GetId())
            atom.ob_atom_rewrap(ob_atom)

        for ob_bond in ob.OBMolBondIter(ob_mol):
            bond = bonds.get(ob_bond.GetId())
            bond.ob_bond_rewrap(ob_bond)

    @property
    def labels(self):
        return [a.label for a in self.atoms]

    @property
    def lmp(self):
        """ handle to operate the Lammps object """
        return self._data.get('lmp')

    def lmp_close(self):
        pop_lmp = self._data.pop('lmp')
        pop_lmp.close()

    def lmp_setup(self, **kwargs):
        self._data['lmp'] = lmp.HpLammps(self, **kwargs)

    @property
    def link_matrix(self):
        return np.array([[b.ob_atom1_id, b.ob_atom2_id] for b in self.bonds]).T

    def localed_optimize(self, force_field: str = 'UFF', steps: int = 500):
        """ Locally optimize the coordinates. seeing openbabel.pybel package """
        pymol = pb.Molecule(self.ob_mol)
        pymol.localopt(force_field, steps)
        self.balance_hydrogens()

    def make_crystal(self, a: float, b: float, c: float, alpha: float, beta: float, gamma: float) -> 'Crystal':
        """ Put this molecule into the specified crystal """
        ob_unit_cell = ob.OBUnitCell()

        self.ob_mol.CloneData(ob_unit_cell)
        self.crystal().ob_unit_cell.SetData(a, b, c, alpha, beta, gamma)
        self.crystal().ob_unit_cell.SetSpaceGroup('P1')

        return self.crystal()

    @property
    def masses(self) -> np.ndarray:
        return np.array([a.mass for a in self.atoms])

    def melt_quench(
            self, elements: Dict[str, float], force_field: Union[str, os.PathLike],
            density: float = 1.0, a: float = 25., b: float = 25., c: float = 25.,
            alpha: float = 90., beta: float = 90., gamma: float = 90., time_step: float = 0.0001,
            origin_temp: float = 298.15, melt_temp: float = 4000., highest_temp: float = 10000.,
            ff_args: Sequence = (), path_writefile: Optional[str] = None, path_dump_to: Optional[str] = None,
            dump_every: int = 100
    ):
        """
        Create a Amorphous crystal materials by performing Melt-Quench process for this materials.
        This process is performed by LAMMPS package, make sure the LAMMPS is accessible.
        A suitable force field is required for the process are performed correctly.
        Args:
            elements(dict[str, float]): Dict of elements and their composition ratio
            force_field(str, os.PathLike): The name of force filed or the path to load a force filed. The name
             of the force filed is refer to the relative path to the 'hotpot_root/data/force_field'.
            density: the demand density for the created amorphous crystal
            a: the length of a vector in the crystal
            b: the length of b vector in the crystal
            c: the length of c vector in the crystal
            alpha: alpha angle of crystal param.
            beta: beta angle of crystal param.
            gamma: gamma angle of crystal param
            time_step: time interval between path integrals when performing melt-quench
            origin_temp: the initial temperature before melt
            melt_temp: the round melting point to the materials
            highest_temp: the highest temperature to liquefy the materials
            ff_args: the arguments the force file requried, refering the LAMMPS pair_coeff:
             "pair_coeff I J args" url: https://docs.lammps.org/pair_coeff.html
            path_writefile: the path to write the final material (screenshot) to file, if not specify, not save.
            path_dump_to:  the path to save the trajectory of the melt-quench process, if not specify not save.
            dump_every: the step interval between each dump operations

        Returns:
            Molecule, a created amorphous material
        """
        return self._melt_quench(
            elements=elements, force_field=force_field, density=density,
            a=a, b=b, c=c, alpha=alpha, beta=beta, gamma=gamma, time_step=time_step,
            origin_temp=origin_temp, melt_temp=melt_temp, highest_temp=highest_temp,
            ff_args=ff_args, path_writefile=path_writefile, path_dump_to=path_dump_to,
            dump_every=dump_every, mol=self
        )

    @property
    def metals(self) -> List['Atom']:
        return [a for a in self.atoms if a.is_metal]

    @property
    def mol_orbital_energies(self):
        energies = self._data.get('mol_orbital_energies')
        if energies:
            return energies
        else:
            return None

    def normalize_labels(self):
        """ Reorder the atoms labels in the molecule """
        element_counts = {}
        for atom in self.atoms:
            count = element_counts.get(atom.symbol, 0)
            count += 1
            element_counts[atom.symbol] = count
            atom.label = f'{atom.symbol}{count}'

    def perturb_atoms_coordinates(
            self,
            random_style='uniform',
            mol_distance=0.5,
            freeze_dim: Sequence[int] = (),
            max_generate_num: int = 10,
            inplace: bool = False
    ) -> Generator["Molecule", None, None]:
        """
        Perturb the coordinate of atom in the molecule
        generate new mol
        Args:
            random_style: how to sample, 'uniform' or 'normal'
            mol_distance: the max distance of perturbation in 'uniform'; the square variance in 'normal'
            freeze_dim: tuple of int or str, 0 = x, 1 = y, 2 = z
            max_generate_num: the maximum of generated molecule
            inplace

        Returns:
            Generator of perturbed molecule
        """
        dim_transform = {'x': 0, 'y': 1, 'z': 2}

        coordinates_shape = (self.atom_num, 3)  # the shape of coordinates matrix (atom counts, 3 dimension)
        origin_coordinates = self.coordinates

        def coordinates_generator():
            """ Generating """
            for _ in range(max_generate_num):
                if random_style == 'uniform':
                    perturb_matrix = np.float64(np.random.uniform(-mol_distance, mol_distance, coordinates_shape))
                elif random_style == 'normal':
                    perturb_matrix = np.float64(np.random.normal(0, mol_distance, coordinates_shape))
                else:
                    raise ValueError('the perturb style is not defined!')

                if freeze_dim:
                    dim = [
                        i if (isinstance(i, int) and 0 <= i <= 3) else dim_transform[i]
                        for i in freeze_dim
                    ]

                    perturb_matrix[:, dim] = 0.

                new_coord = origin_coordinates + perturb_matrix

                yield new_coord

        if inplace:
            origin_all_coordinates = self._data.get('all_coordinates')
            new_all_coordinates = np.array([c for c in coordinates_generator()])

            if origin_all_coordinates is not None:
                self._data['all_coordinates'] = np.concatenate([origin_all_coordinates, new_all_coordinates])
            else:
                self._data['all_coordinates'] = np.concatenate(
                    [np.reshape(origin_coordinates, (1,) + origin_coordinates.shape), new_all_coordinates]
                )

        else:
            return (self._pert_mol_generate(c) for c in coordinates_generator())

    def perturb_cell_params(self):
        """ To perturb parameters, i.e., a, b, c, alpha, beta, gamma """

    @property
    def pseudo_atoms(self):
        return self._data.get('pseudo_atoms', [])

    def quick_build_atoms(self, atomic_numbers: np.ndarray):
        """
        This method to quick build atoms according an array of atomic numbers.
        The method bypass to calling more time-consumed method: add_atom().
        However, the method only assign the elements or atomic number for atoms,
        more fine attributes like coordinates, can't be specified.
        Args:
            atomic_numbers(np.ndarray): 1-D numpy array to add new atoms into the molecule

        Returns:
            None
        """
        if not isinstance(atomic_numbers, (np.ndarray, Sequence)):
            raise TypeError('the atomic_numbers should be np.ndarray or Sequence')
        if isinstance(atomic_numbers, np.ndarray) and len(atomic_numbers.shape) != 1:
            raise ValueError('the numpy array must be 1-D')

        for atomic_number in atomic_numbers:
            ob_atom = ob.OBAtom()
            ob_atom.SetAtomicNum(int(atomic_number))
            self.ob_mol.AddAtom(ob_atom)

    @classmethod
    def read_from(cls, source: Union[str, PathLike, IOBase], fmt=None, *args, **kwargs) -> 'Molecule':
        """
        read source to the Molecule obj by call _io.Parser class
        Args:
            source(str, PathLike, IOBase): the formatted source
            fmt:
            *args:
            **kwargs:

        Returns:

        """
        if not fmt:
            if isinstance(source, str):
                source = Path(source)

            if isinstance(source, Path):
                fmt = source.suffix.strip('.')
            else:
                raise ValueError(f'the arguments should be specified for {type(source)} source')

        mol = Parser(fmt, source, *args, **kwargs)()  # initialize parser object and call self

        # Specify the mol identifier if it's None
        if isinstance(mol, Molecule) and not mol.identifier:
            mol.identifier = str(source)

        return mol

    def register_critical_params(self, name: str, temperature: float, pressure: float, acentric: float):
        """ Register new critical parameters into the critical parameters sheet """
        data = json.load(open(opj(data_root, 'thermo', 'critical.json')))
        data[self.smiles] = {'name': name, 'temperature': temperature, 'pressure': pressure, 'acentric': acentric}
        with open(opj(data_root, 'thermo', 'critical.json'), 'w') as writer:
            json.dump(data, writer, indent=True)

    def remove_atoms(self, *atoms: Union[int, str, 'Atom'], remove_hydrogens: bool = False) -> None:
        """
        Remove atom according to given atom index, label or the atoms self.
        Args:
            atoms(int|str|Atom): the index, label or self of Removed atom
            remove_hydrogens(bool): remove the hydrogens connecting in the atoms synchronously.

        Returns:
            None
        """
        for atom in atoms:

            # Check and locate the atom
            if isinstance(atom, int):
                atom = self.atoms_dict[atom]
            elif isinstance(atom, str):
                atom = self.atom(atom)
            elif isinstance(atom, Atom):
                if not (atom.molecule is self):
                    raise AttributeError('the given atom not in the molecule')
            else:
                raise TypeError('the given atom should be int, str or Atom')

            # remove connecting hydrogens
            if remove_hydrogens:
                for nh in atom.neighbours_hydrogen:
                    self.ob_mol.DeleteAtom(nh.ob_atom)

            # Removing the atom
            self.ob_mol.DeleteAtom(atom.ob_atom)
            atom._data['mol'] = None

        # Reload atoms
        self._load_atoms()
        self._load_bonds()

    def remove_bonds(self, *bonds: 'Bond'):
        """ Remove the bonds in the molecule """
        for bond in bonds:
            successful = self.ob_mol.DeleteBond(bond.ob_bond)
            if not successful:
                raise RuntimeError(f'Fail to remove {bonds}')

        self._load_bonds()

    def remove_hydrogens(self):
        self.ob_mol.DeleteHydrogens()

    def remove_metals(self):
        """ remove all of metal atoms in the molecule """
        self.remove_atoms(*self.metals)

    def remove_solvents(self):
        """ remove all solvents in the molecule """
        self.normalize_labels()
        for ligand in self.retrieve_ligands():
            if _lib.get('Solvents').is_solvent(ligand):  # To judge if the ligand is solvents
                self.remove_atoms(*ligand.atom_labels, remove_hydrogens=False)

    def retrieve_ligands(self) -> List['Molecule']:
        """ Retrieve all ligand molecule from this """
        clone = self.copy()
        clone.remove_metals()

        return clone.components

    def retrieve_metal_ligand_pairs(self) -> List['Molecule']:
        """ Retrieve all clone of metal-ligand pairs in the molecule """
        if not self.is_labels_unique:
            self.normalize_labels()

        ml_pairs = []
        for metal, ligand in product(self.metals, self.retrieve_ligands()):
            if set(metal.neighbours_label) & set(ligand.atom_labels):
                pair = self.copy()

                # Remove all the atoms is not the metal and not on the ligand
                other_atoms = [a for a in pair.atoms if a.label != metal.label and a.label not in ligand.atom_labels]
                pair.remove_atoms(*other_atoms, remove_hydrogens=False)

                ml_pairs.append(pair)

        return ml_pairs

    @property
    def rotatable_bonds_number(self):
        return self.ob_mol.NumRotors()

    def save_2d_img(self, file_path: Union[str, os.PathLike], **kwargs):
        """
        Export 2d image to file
        Args:
            file_path:
            **kwargs: other keywords arguments for 2d image make and save

        Keyword Args:

        """
        img = self.to_2d_img(**kwargs)
        img.save(file_path)

    def set(self, **kwargs):
        """ Set the attributes directly """
        self._set_attrs(**kwargs)

    def set_label(self, ob_id: int, label: str):
        self.atoms_dict[ob_id].label = label

    def similarity(self, other: 'Molecule', fptype: Literal['FP2', 'FP3', 'FP4', 'MACCS'] = 'FP2') -> int:
        """
        Compare the similarity with other molecule, based on specified fingerprint
        Args:
            other(Molecule): the other Molecule
            fptype(str): the fingerprint type to perform comparison of similarity

        Return:
            the similarity(int)
        """
        return self.fingerprint(fptype) | other.fingerprint(fptype)

    def smarts(self):
        """ Get the SMARTS string """
        return Chem.MolToSmarts(self.to_rdmol())

    @property
    def smiles(self):
        """ Get the canonical smiles """
        return self.dump('can').split()[0]

    @property
    def spin(self):
        return self.ob_mol.GetTotalSpinMultiplicity()

    @spin.setter
    def spin(self, spin: int):
        self._set_spin_multiplicity(spin)

    def thermo_init(self, **kwargs):
        """
        If certain substance don't retrieve information from current database, some required thermodynamical
        parameters should pass into equation_of_state to initialization
        Keyword Args:
            T: the ambient temperature for thermodynamical system
            P: the ambient pressure for thermodynamical system
            V: the volume of thermodynamical system
            Tc: the critical temperature of the molecule
            Pc: the critical pressure of the molecule
            omega: acentric factor of the molecule

        Returns:
            Thermo class
        """
        from tmo import Thermo
        self._data['thermo'] = Thermo(self, **kwargs)
        return self._data['thermo']

    @property
    def thermo(self):
        return self._data.get('thermo')

    def thermo_close(self):
        _ = self._data.pop('thermo')
        del _

    def to_2d_img(self, **kwargs):
        """
        Get a 2D image objects for the molecule
        Keyword Args:
            kekulize: whether to applying Kekulize style to aromatical rings

        Returns:

        """
        clone = self.copy()
        clone.build_2d()
        return Draw.MolToImage(clone.to_rdmol(), **kwargs)

    def to_dpmd_sys(self, dpmd_sys_root: Union[str, os.PathLike], mode: Literal['std', 'att'] = 'std'):
        """
        convert to DeePMD-Kit System, there are two system mode, that `standard` (std) and `attention` (att)
            1) standard: https://docs.deepmodeling.com/projects/deepmd/en/master/data/system.html
            2) attention: https://docs.deepmodeling.com/projects/deepmd/en/master/model/train-se-atten.html#data-format

        Args:
            dpmd_sys_root: the dir for all system data store
            mode: the system mode, choose from att or std
        """
        dpmd_sys_root = Path(dpmd_sys_root)
        if not dpmd_sys_root.exists():
            dpmd_sys_root.mkdir()

        # the dir of set data
        set_root = dpmd_sys_root.joinpath('set.000')
        if not set_root.exists():
            set_root.mkdir()

        data = self.dump('dpmd_sys')

        for name, value in data.items():

            # if the value is None, go to next
            if value is None:
                continue

            # Write the type raw
            if name == 'type':
                if mode == 'std':
                    type_raw = value[0]
                elif mode == 'att':
                    type_raw = np.zeros(value[0].shape, dtype=int)
                    np.save(set_root.joinpath("real_atom_types.npy"), value)
                else:
                    raise ValueError('the mode just allows to be "std" or "att"')

                with open(dpmd_sys_root.joinpath('type.raw'), 'w') as writer:
                    writer.write('\n'.join([str(i) for i in type_raw]))

            elif name == 'type_map':
                with open(dpmd_sys_root.joinpath('type_map.raw'), 'w') as writer:
                    writer.write('\n'.join([str(i) for i in value]))

            # Create an empty 'nopbc', when the system is not periodical
            elif name == 'nopbc' and value is True:
                with open(dpmd_sys_root.joinpath('nopbc'), 'w') as writer:
                    writer.write('')

            # Save the numpy format data
            elif isinstance(value, np.ndarray):
                np.save(str(set_root.joinpath(f'{name}.npy')), value)

    def to_mix_mol(self):
        return MixSameAtomMol(_data=self._data)

    def to_mol(self):
        return Molecule(_data=self.data)

    def to_rdmol(self):
        """ convert hotpot Molecule object to RdKit mol object """
        return Chem.MolFromMol2Block(self.dump('mol2'))

    @property
    def unique_all_atoms(self) -> List[Union['Atom', 'PseudoAtom']]:
        return self.unique_atoms + self.unique_pseudo_atoms

    @property
    def unique_atoms(self):
        uni = []
        for a in self.atoms:
            if a not in uni:
                uni.append(a)
        return uni

    @property
    def unique_bonds(self):
        uni = []
        for b in self.bonds:
            if b not in uni:
                uni.append(b)
        return uni

    @property
    def unique_bond_pairs(self) -> List[Tuple[int, int, int]]:
        """ Retrieve unique bond pair in the molecule, i.e. a bond with same atoms element combination and bond type """
        return [b.pair_key for b in self.unique_bonds]

    @property
    def unique_pseudo_atoms(self) -> List['PseudoAtom']:
        uni = []
        for pa in self.pseudo_atoms:
            if pa not in uni:
                uni.append(pa)
        return uni

    @property
    def weight(self):
        return self.ob_mol.GetExactMass()

    def writefile(self, fmt: str, path_file, retrieve_script=False, *args, **kwargs):
        """Write the Molecule Info into a file with specific format(fmt)"""
        script = self.dump(fmt=fmt, *args, **kwargs)
        if isinstance(script, str):
            mode = 'w'
        elif isinstance(script, bytes):
            mode = 'wb'
        else:
            raise IOError(f'the {type(script)} type for script is not supported to write into file')

        with open(path_file, mode) as writer:
            writer.write(script)

        if retrieve_script:
            return script

    @property
    def xyz_min(self) -> np.ndarray:
        """ Return the minimum of x coordinates wreathing all atoms """
        return self.coordinates.min(axis=0)

    @property
    def xyz_max(self) -> np.ndarray:
        return self.coordinates.max(axis=0)

    @property
    def xyz_diff(self):
        return self.xyz_max - self.xyz_min


class MixSameAtomMol(Molecule):
    """ the only difference to the Molecule class is the method of their addition  """

    def __repr__(self):
        return f'MixMol({self.formula})'

    def iadd_accessible(self, other):
        if self.atom_num == other.atom_num:
            return True
        return False


class Atom(Wrapper, ABC):
    """ The Atom wrapper for OBAtom class in openbabel """

    def __init__(
            self,
            ob_atom: ob.OBAtom = None,
            **kwargs
    ):
        # Contain all data to reappear this Atom
        self._data: Dict[str, Any] = {
            'ob_obj': ob_atom if ob_atom else ob.OBAtom(),
        }

        self._set_attrs(**kwargs)

    def __eq__(self, other):
        if isinstance(other, Atom):
            return self.ob_atom == other.ob_atom

    def __hash__(self):
        return hash(f'Atom({self.atomic_number})')

    @property
    def ob_atom(self):
        return self._data['ob_obj']

    @ob_atom.setter
    def ob_atom(self, oba):
        self._data['ob_obj'] = oba

    def ob_atom_pop(self):
        return self._data.pop('ob_obj')

    def ob_atom_rewrap(self, ob_atom):
        self._data['ob_obj'] = ob_atom

    def __repr__(self):
        return f"Atom({self.label if self.label else self.symbol})"

    def _assign_formal_charge(self):
        """ assign formal charge for this atom, the formal charge equal its valence minus its covalent valence """
        if self.is_polar_hydrogen:
            self.formal_charge = 1
        elif self.is_hydrogen or self.is_carbon:
            self.formal_charge = 0
        elif self.is_metal:
            self.formal_charge = _stable_charges[self.symbol]
        else:
            self.formal_charge = -len([a for a in self.neighbours if a.is_polar_hydrogen])

    @property
    def _attr_setters(self) -> Dict[str, Callable]:
        return {
            '_mol': self._set_molecule,
            'mol': self._set_molecule,
            'molecule': self._set_molecule,
            'atomic_number': self._set_atomic_number,
            'symbol': self._set_atomic_symbol,
            'coordinates': self._set_coordinate,
            'formal_charge': self._set_formal_charge,
            'partial_charge': self._set_partial_charge,
            'label': self._set_label,
            'ob_id': self._set_ob_id,
            'spin_density': self._set_spin_density
        }

    def _set_atomic_number(self, atomic_number: int):
        self.ob_atom.SetAtomicNum(int(atomic_number))

    def _set_atomic_symbol(self, symbol):
        atomic_number = periodic_table[symbol]['number']
        self.ob_atom.SetAtomicNum(atomic_number)

    def _set_coordinate(self, coordinates):
        self.ob_atom.SetVector(*coordinates)

    def _set_force_vector(self, force_vector: Union[Sequence, np.ndarray]):
        if isinstance(force_vector, Sequence):
            if all(isinstance(f, float) for f in force_vector):
                force_vector = np.array(force_vector)
            else:
                ValueError('the give force_vector must float vector with dimension 3')
        elif isinstance(force_vector, np.ndarray):
            force_vector = force_vector.flatten()
        else:
            raise TypeError('the force vector should be Sequence or np.ndarray')

        self._data['force_vector'] = force_vector

    def _set_formal_charge(self, charge: float):
        self.ob_atom.SetFormalCharge(charge)

    def _set_ob_id(self, ob_id):
        self.ob_atom.SetId(ob_id)

<<<<<<< HEAD
    def _set_label(self, label: str):
        self._data['label'] = label
=======
    def _set_label(self, label):
        label_data = ob.OBCommentData()

        label_data.SetAttribute('label')
        label_data.SetData(label)

        self.ob_atom.CloneData(label_data)
>>>>>>> b25d04ec

    def _set_molecule(self, molecule: Molecule):
        self._data['mol'] = molecule

    def _set_partial_charge(self, charge):
        self.ob_atom.SetPartialCharge(charge)

    def _set_spin_density(self, spin_density: float):
        self._data['spin_density'] = spin_density

    @property
    def atom_type(self):
        """ Some atom have specific type, such as Carbon with sp1, sp2 and sp3, marked as C1, C2 and C3 """
        return self.ob_atom.GetType()

    def add_atom(self, symbol: str, bond_type=1, **atom_attrs):
        """ add atom to link with this atom """
        new_atom = self.molecule.add_atom(symbol, **atom_attrs)
        self.molecule.add_bond(self, new_atom, bond_type)

    def add_hydrogen(self):
        """ add hydrogen to the atom """
        self.add_atom('H')

    @property
    def atomic_number(self):
        return self.ob_atom.GetAtomicNum()

    def balance_hydrogen(self):
        """ Remove or add hydrogens link with this atom, if the bond valence is not equal to the atomic valence """
        # TODO: Check with all other methods call the method
        if self.is_heavy and not self.is_metal:  # Do not add or remove hydrogens to the metal, H or inert elements
            while self.valence > self.stable_valence and self.neighbours_hydrogen:
                self.molecule.remove_atoms(self.neighbours_hydrogen[0])

            # add hydrogen, if the bond valence less than the atomic valence
            while self.valence < self.stable_valence:
                self.add_hydrogen()

    @property
    def bonds(self):
        """ Get all bonds link with the atoms """
        return [self.molecule.bonds_dict[obb.GetId()] for obb in ob.OBAtomBondIter(self.ob_atom)]

    @property
    def coordinates(self) -> (float, float, float):
        return self.ob_atom.GetX(), self.ob_atom.GetY(), self.ob_atom.GetZ()

    @coordinates.setter
    def coordinates(self, value):
        self._set_coordinate(value)

    @property
    def coordinates_array(self) -> np.ndarray:
        """ the array of coordinates """
        return np.array(self.coordinates)

    def copy(self):
        """ Make a copy of self """
        # Extract old data
        data = self.data
        data.pop('ob_obj')  # Remove the old OBAtom
        # Remove molecule if the parent atom in a molecule
        if self.molecule:
            data.pop('mol')

        # Copy the information contained in OBAtom
        new_attrs = {
            "atomic_number": self.atomic_number,
            "coordinates": self.coordinates,
            'partial_charge': self.partial_charge,
        }

        new_attrs.update(**data)

        return Atom(**new_attrs)

    @property
    def covalent_valence(self):
        """ the number of covalent electrons for this atoms """
        return sum(b.type if b.is_covalent else 0 for b in self.bonds)

    def element_features(self, *feature_names) -> np.ndarray:
        """ Retrieve the feature vector """
        atom_feature = periodic_table.get(self.symbol)

        features = []
        for feature_name in feature_names:
            if feature_name == 'atomic_orbital':
                features.extend(self._atomic_orbital_feature().values())
            elif feature_name == 'atomic_number':
                features.append(self.atomic_number)
            else:
                features.append(atom_feature[feature_name])

        return np.array(features)

    def _atomic_orbital_feature(self, outermost_layer=True, nonexistent_orbit=0):
        """    Calculating the feature about atomic orbital structures    """
        _atomic_orbital_structure_max = {
            "1s": 2,
            "2s": 2, "2p": 6,
            "3s": 2, "3p": 6,
            "4s": 2, "3d": 10, "4p": 6,
            "5s": 2, "4d": 10, "5p": 6,
            "6s": 2, "4f": 14, "5d": 10, "6p": 6,
            "7s": 2, "5f": 14, "6d": 10, "7p": 6
        }
        atomic_orbital_structure = {
            "1s": 0,
            "2s": 0, "2p": 0,
            "3s": 0, "3p": 0,
            "4s": 0, "3d": 0, "4p": 0,
            "5s": 0, "4d": 0, "5p": 0,
            "6s": 0, "4f": 0, "5d": 0, "6p": 0,
            "7s": 0, "5f": 0, "6d": 0, "7p": 0
        }

        # Calculating atomic orbital structure
        residual_electron = self.atomic_number
        n_osl = 0  # Principal quantum number (n) of open shell layers (osl)
        for orbital_name, men in _atomic_orbital_structure_max.items():  # max electron number (men)

            # Update Principal quantum number (n)
            if orbital_name[1] == "s":
                n_osl = int(orbital_name[0])

            # Filled atomic orbital
            if residual_electron - men >= 0:
                residual_electron = residual_electron - men
                atomic_orbital_structure[orbital_name] = men
            else:
                atomic_orbital_structure[orbital_name] = residual_electron
                break

        # Readout and return outermost electron structure
        atom_orbital_feature = {"atomic_number": self.atomic_number, "n_osl": n_osl}
        if outermost_layer:
            diff_max_n = {"s": 0, "p": 0, "d": -1, "f": -2}
            for layer, diff in diff_max_n.items():  # Angular momentum quantum number (l)
                electron_number = atomic_orbital_structure.get(f"{n_osl + diff}{layer}", nonexistent_orbit)
                atom_orbital_feature[layer] = electron_number
        else:
            atom_orbital_feature.update(atomic_orbital_structure)

        # return whole electron structure directly
        return atom_orbital_feature

    @property
    def force_vector(self):
        return self._data.get('force_vector', np.zeros(3, dtype=float))

    @force_vector.setter
    def force_vector(self, force_vector: Union[Sequence, np.ndarray]):
        self._set_force_vector(force_vector)

    @property
    def formal_charge(self) -> float:
        return self.ob_atom.GetFormalCharge()

    @formal_charge.setter
    def formal_charge(self, value: float):
        self.ob_atom.SetFormalCharge(value)

    @property
    def has_unknown_bond(self) -> bool:
        return any(not b.type for b in self.bonds)

    @property
    def hybridization(self):
        """ The hybridization of this atom:
        1 for sp, 2 for sp2, 3 for sp3, 4 for sq. planar, 5 for trig. bipy, 6 for octahedral """
        return self.ob_atom.GetHyb()

    @property
    def kwargs_attributes(self):
        return tuple(self._attr_setters.keys())

    @property
    def ob_id(self):
        return self.ob_atom.GetId()

    @property
    def ob_idx(self):
        return self.ob_atom.GetIdx()

    @property
    def is_aromatic(self):
        return self.ob_atom.IsAromatic()

    @property
    def is_carbon(self):
        return self.atomic_number == 6

    @property
    def is_chiral(self):
        return self.ob_atom.IsChiral()

    @property
    def is_hydrogen(self):
        return self.ob_atom.GetAtomicNum() == 1

    @property
    def is_heavy(self):
        """ Whether the atom is heavy atom """
        return not self.is_hydrogen

    @property
    def is_polar_hydrogen(self) -> bool:
        """ Is this atom a hydrogen connected to a polar atom """
        return self.ob_atom.IsPolarHydrogen()

    @property
    def is_metal(self):
        return self.ob_atom.IsMetal()

    @property
    def label(self):
        label_data = self.ob_atom.GetData('label')

        if label_data:
            label_data = ob.toCommentData(label_data)
            return label_data.GetValue()
        else:
            return self.symbol

    @label.setter
    def label(self, value):
        self._set_label(value)

    @property
    def link_degree(self) -> int:
        """ the degree of the atom in their parent molecule """
        return self.ob_atom.GetTotalDegree()

    @property
    def mass(self):
        return self.ob_atom.GetAtomicMass()

    @property
    def max_bonds(self):
        """ the max allowed bond order"""
        return ob.GetMaxBonds(self.atomic_number)

    @property
    def molecule(self) -> Molecule:
        return self._data.get('mol')

    @molecule.setter
    def molecule(self, mol: 'Molecule'):
        self._data['mol'] = mol

    @property
    def neighbours_hydrogen(self) -> List['Atom']:
        """ return all neigh hydrogen atoms """
        return [a for a in self.neighbours if a.is_hydrogen]

    @property
    def electronegativity(self):
        return ob.GetElectroNeg(self.atomic_number)

    @property
    def neighbours(self) -> List['Atom']:
        """ Get all atoms bond with this atom in same molecule """
        if self.molecule:
            _ = self.molecule.atoms  # update the atoms dict
            return [self.molecule.atoms_dict[ob_atom.GetId()] for ob_atom in ob.OBAtomAtomIter(self.ob_atom)]
        else:
            return []

    @property
    def neighbours_label(self) -> List[str]:
        """ return all neighbours labels """
        return [a.label for a in self.neighbours]

    @property
    def neighbours_position(self) -> Generator[Tuple[Union['Atom', np.ndarray]], None, None]:
        """ Retrieve the relative position of neigh atoms, assign this atom as the origin """
        for neigh_atom in self.neighbours:
            yield neigh_atom, neigh_atom.coordinates_array - self.coordinates_array

    @property
    def partial_charge(self):
        return self.ob_atom.GetPartialCharge()

    @partial_charge.setter
    def partial_charge(self, value: float):
        # This is necessary to take effect to the assignment.
        # the reason is unknown
        self.ob_atom.GetPartialCharge()
        self._set_partial_charge(value)

    def remove_hydrogen(self):
        """ remove the first atom linking with the atoms """
        hydrogens = self.neighbours_hydrogen
        if hydrogens:
            self.molecule.remove_atoms(hydrogens[0])

    def remove_hydrogens(self):
        """ Remove all hydrogens linking with the atom"""
        hydrogens = self.neighbours_hydrogen
        self.molecule.remove_atoms(*hydrogens)

    def replace_attr_data(self, data: Dict):
        """ Replace the core data dict directly """
        self._data = data

    def set(self, **kwargs):
        """
        Set atom attributes by kwargs
        Kwargs:
            atomic_number(int): set atomic number
            symbol(str): set atomic symbol
            coordinates(Sequence, numpy.ndarray): coordinates of the atom
            partial_charge:
            label:
            spin_density:
        """
        self._set_attrs(**kwargs)  # set attributes

    @property
    def spin_density(self):
        return self._data.get('spin_density', 0.0)

    @spin_density.setter
    def spin_density(self, spin_density: float):
        self._set_spin_density(spin_density)

    @property
    def stable_valence(self) -> int:
        if self.is_metal:
            return 0
        elif self.symbol == 'S':
            if not [a for a in self.neighbours if a.symbol == 'O']:
                return 2
            elif self.covalent_valence <= 2:
                return 2
            elif self.covalent_valence <= 4:
                return 4
            else:
                return 6
        elif self.symbol == 'S':
            if not [a for a in self.neighbours if a.symbol == 'O']:
                return 3
            elif self.covalent_valence == 0:
                return 0
            elif self.covalent_valence == 1:
                return 1
            elif self.covalent_valence <= 3:
                return 3
            else:
                return 5
        else:
            return abs(_stable_charges[self.symbol])

    @property
    def symbol(self) -> str:
        return ob.GetSymbol(self.atomic_number)

    @property
    def valence(self) -> int:
        # if self.has_unknown_bond:
        #     raise AttributeError('Cannot calculate the bond valence, because of the existence of unknown bonds')
        return sum(b.type if b.type else 0 if b.is_covalent else 1 for b in self.bonds)


class PseudoAtom(Wrapper, ABC):
    """ A data wrapper for pseudo atom """

    def __init__(self, symbol: str, mass: float, coordinates: Union[Sequence, np.ndarray], **kwargs):
        if isinstance(coordinates, Sequence):
            coordinates = np.array(coordinates)

        assert isinstance(coordinates, np.ndarray) and coordinates.shape == (3,)

        self._data = dict(symbol=symbol, mass=mass, coordinates=coordinates, **kwargs)

    def __eq__(self, other):
        if isinstance(other, PseudoAtom):
            return self.symbol == other.symbol
        return False

    def __hash__(self):
        return hash(f'PseudoAtom({self.symbol})')

    def _attr_setters(self) -> Dict[str, Callable]:
        return {}

    def __repr__(self):
        return f'PseudoAtom({self.symbol})'

    def __dir__(self) -> Iterable[str]:
        return list(self._data.keys())

    def __getattr__(self, item):
        return self._data.get(item, 0.)


class Bond(Wrapper, ABC):
    """"""

    def __init__(self, ob_bond: ob.OBBond, _mol: Molecule):
        self._data = {
            'ob_obj': ob_bond,
            'mol': _mol
        }

    def __repr__(self):
        return f"Bond({self.atoms[0].label}, {self.atoms[1].label}, {self.type_name})"

    def __eq__(self, other: 'Bond'):
        if isinstance(other, Bond):
            return self.pair_key == other.pair_key

    def __hash__(self):
        return hash(self.pair_key)

    @property
    def ob_bond(self):
        return self._data['ob_obj']

    def ob_bond_pop(self):
        return self._data.pop('ob_obj')

    def ob_bond_rewrap(self, ob_bond):
        self._data['ob_obj'] = ob_bond

    @property
    def _attr_setters(self) -> Dict[str, Callable]:
        return {
        }

    @property
    def atom1(self) -> Atom:
        return self.molecule.atoms_dict[self.ob_atom1_id]

    @property
    def atom2(self) -> Atom:
        return self.molecule.atoms_dict[self.ob_atom2_id]

    @property
    def atomic_number1(self):
        return self.ob_bond.GetBeginAtom().GetAtomicNum()

    @property
    def atomic_number2(self):
        return self.ob_bond.GetEndAtom().GetAtomicNum()

    @property
    def atoms(self):
        return self.atom1, self.atom2

    @property
    def begin_end_ob_id(self) -> (int, int):
        return self.ob_bond.GetBeginAtom().GetId(), self.ob_bond.GetEndAtom().GetId()

    @property
    def begin_end_atomic_number(self):
        return self.ob_bond.GetBeginAtom().GetAtomicNum(), self.ob_bond.GetEndAtom().GetAtomicNum()

    @property
    def is_covalent(self) -> bool:
        return not self.ob_atom1.IsMetal() and not self.ob_atom2.IsMetal()

    @property
    def ideal_length(self):
        return self.ob_bond.GetEquibLength()

    @property
    def ob_id(self):
        return self.ob_bond.GetId()

    @property
    def ob_idx(self):
        return self.ob_bond.GetIdx()

    @property
    def ob_atom1(self):
        return self.ob_bond.GetBeginAtom()

    @property
    def ob_atom2(self):
        return self.ob_bond.GetEndAtom()

    @property
    def ob_atom1_id(self):
        return self.ob_atom1.GetId()

    @property
    def ob_atom2_id(self):
        return self.ob_atom2.GetId()

    @property
    def pair_key(self):
        """ Get the bond pair key, a string that show combination of element of end atoms and bond type,
        where, the atomic symbol with lower atomic number is placed in the first, the higher in the last"""
        if self.atomic_number1 <= self.atomic_number2:
            return self.atomic_number1, self.type, self.atomic_number2
        return self.atomic_number2, self.type, self.atomic_number1

    @property
    def length(self):
        return self.ob_bond.GetLength()

    @property
    def molecule(self):
        return self._data['mol']

    @molecule.setter
    def molecule(self, mol: Molecule):
        self._data['mol'] = mol

    @property
    def type_name(self):
        return _type_bond[self.type]

    @property
    def type(self):
        return self.ob_bond.GetBondOrder()


class Angle:
    """ Data wrapper of angle in molecule """

    def __init__(self, mol: 'Molecule', atoms_ob_id: tuple):
        self._data = {
            'mol': mol,
            'atoms_ob_id': atoms_ob_id
        }

    def __repr__(self):
        a, b, c = self.atoms
        return f'Angle({a.label}, {b.label}, {c.label}, {round(self.degree, 2)}°)'

    @property
    def molecule(self):
        return self._data.get('mol')

    @molecule.setter
    def molecule(self, mol: Molecule):
        self._data['mol'] = mol

    @property
    def atoms(self):
        mas = self.molecule.atoms  # atom in the molecule
        return [mas[i] for i in self.atoms_ob_id]

    @property
    def atoms_ob_id(self):
        return self._data.get('atoms_ob_id')

    @property
    def degree(self):
        ob_atoms = [a.ob_atom for a in self.atoms]
        return self.molecule.ob_mol.GetAngle(*ob_atoms)


class Crystal(Wrapper, ABC):
    """"""
    _lattice_type = (
        'Undefined', 'Triclinic', 'Monoclinic', 'Orthorhombic', 'Tetragonal', 'Rhombohedral', 'Hexagonal', 'Cubic'
    )

    def __init__(self, ob_unitcell: ob.OBUnitCell = None, **kwargs):

        self._data: Dict[str, Any] = {
            'OBUnitCell': ob_unitcell if ob_unitcell else ob.OBUnitCell(),
        }

        self._set_attrs(**kwargs)

    def __repr__(self):
        return f'Crystal({self.lattice_type}, {self.space_group}, {self.molecule})'

    @property
    def ob_unit_cell(self) -> ob.OBUnitCell:
        return self._data.get('OBUnitCell')

    @staticmethod
    def _matrix_to_params(matrix: np.ndarray):
        """ Covert the cell matrix to cell parameters: a, b, c, alpha, beta, gamma """
        va, vb, vc = matrix
        a = sum(va ** 2) ** 0.5
        b = sum(vb ** 2) ** 0.5
        c = sum(vc ** 2) ** 0.5

        alpha = np.arccos(np.dot(va, vb) / (a * b)) / np.pi * 180
        beta = np.arccos(np.dot(va, vc) / (a * c)) / np.pi * 180
        gamma = np.arccos(np.dot(vb, vc) / (b * c)) / np.pi * 180

        return a, b, c, alpha, beta, gamma

    def _set_molecule(self, molecule: Molecule):
        if molecule.crystal and isinstance(molecule.crystal, Crystal):
            print(AttributeError("the Molecule have been stored in a Crystal, "
                                 "can't save the same Molecule into two Crystals"))
        else:
            self._data['mol'] = molecule

    def _set_space_group(self, space_group: str):
        self.ob_unit_cell.SetSpaceGroup(space_group)

    @property
    def _attr_setters(self) -> Dict[str, Callable]:
        return {
            'mol': self._set_molecule,
            'molecule': self._set_molecule,
            'space_group': self._set_space_group
        }

    @property
    def lattice_type(self) -> str:
        return self._lattice_type[self.ob_unit_cell.GetLatticeType()]

    @property
    def lattice_params(self) -> np.ndarray[2, 3]:
        a = self.ob_unit_cell.GetA()
        b = self.ob_unit_cell.GetB()
        c = self.ob_unit_cell.GetC()
        alpha = self.ob_unit_cell.GetAlpha()
        beta = self.ob_unit_cell.GetBeta()
        gamma = self.ob_unit_cell.GetGamma()
        return np.array([[a, b, c], [alpha, beta, gamma]])

    @property
    def molecule(self) -> Molecule:
        return self._data.get('mol')

    @molecule.setter
    def molecule(self, mol: Molecule):
        self._data['mol'] = mol

    @property
    def pack_molecule(self) -> Molecule:
        mol = self.molecule  # Get the contained Molecule

        if not mol:  # If get None
            print(RuntimeWarning("the crystal doesn't contain any Molecule!"))

        pack_mol = mol.copy()
        self.ob_unit_cell.FillUnitCell(pack_mol.ob_mol)  # Full the crystal
        pack_mol._reorganize_atom_indices()  # Rearrange the atom indices.

        return pack_mol

    def set_lattice(
            self,
            a: float, b: float, c: float,
            alpha: float, beta: float, gamma: float
    ):
        self.ob_unit_cell.SetData(a, b, c, alpha, beta, gamma)

    def set_vectors(
            self,
            va: Union[np.ndarray, Sequence],
            vb: Union[np.ndarray, Sequence],
            vc: Union[np.ndarray, Sequence]
    ):
        """"""
        vectors = [va, vb, vc]
        matrix = np.array(vectors)
        self.set_matrix(matrix)

    def set_matrix(self, matrix: np.ndarray):
        """ Set cell matrix for the crystal """
        if matrix.shape != (3, 3):
            raise AttributeError('the shape of cell_vectors should be [3, 3]')

        cell_params = map(float, self._matrix_to_params(matrix))

        self.ob_unit_cell.SetData(*cell_params)

    @property
    def space_group(self):
        space_group = self.ob_unit_cell.GetSpaceGroup()
        if space_group:
            return space_group.GetHMName()
        else:
            return None

    @space_group.setter
    def space_group(self, value: str):
        self._set_space_group(value)

    @property
    def volume(self):
        return self.ob_unit_cell.GetCellVolume()

    @property
    def vector(self):
        v1, v2, v3 = self.ob_unit_cell.GetCellVectors()
        return np.array([
            [v1.GetX(), v1.GetY(), v1.GetZ()],
            [v2.GetX(), v2.GetY(), v2.GetZ()],
            [v3.GetX(), v3.GetY(), v3.GetZ()]
        ])

    def zeo_plus_plus(self):
        """ TODO: complete the method after define the Crystal and ZeoPlusPlus tank """


import hotpot.bundle as bd
from hotpot._io import Dumper, Parser
from hotpot.tanks.cc import PairBundle<|MERGE_RESOLUTION|>--- conflicted
+++ resolved
@@ -107,14 +107,8 @@
     _data = {}  # all attributes of wrappers are stored into
 
     @property
-<<<<<<< HEAD
-    @abstractmethod
-    def _attr_setters(self) -> Dict[str, Callable]:
-        raise NotImplemented
-=======
     def _ob_obj(self) -> Union[ob.OBMol, ob.OBAtom, ob.OBBond, ob.OBAngle, ob.OBUnitCell]:
         return self._data.get('ob_obj')
->>>>>>> b25d04ec
 
     @property
     def _protected_data(self):
@@ -141,8 +135,6 @@
                 )
 
     @property
-<<<<<<< HEAD
-=======
     @abstractmethod
     def _attr_setters(self) -> Dict[str, Callable]:
         raise NotImplemented
@@ -156,7 +148,6 @@
         return None
 
     @property
->>>>>>> b25d04ec
     def data(self) -> dict:
         """ Get the clone of attributes data dict """
         return copy.copy(self._data)
@@ -443,7 +434,6 @@
             dump_every: int = 100,
     ):
         """ to perform the melt-quench by call lmp.AmorphousMaker """
-
         am = lmp.AmorphousMaker(elements, force_field, density, a, b, c, alpha, beta, gamma)
         mol = am.melt_quench(
             *ff_args, mol=mol, path_writefile=path_writefile, path_dump_to=path_dump_to, origin_temp=origin_temp,
@@ -492,8 +482,6 @@
     @property
     def _protected_data(self):
         return 'ob_obj', 'atoms', 'bonds', 'angles'
-<<<<<<< HEAD
-=======
 
     def _reorder_atom_ob_id(self):
         """ Reorder the ob id of atoms """
@@ -511,7 +499,6 @@
             new_atom_dict[ob_id] = bond
 
         self._data['bonds'] = new_atom_dict
->>>>>>> b25d04ec
 
     def _reorganize_atom_indices(self):
         """ reorganize or rearrange the indices for all atoms """
@@ -732,14 +719,8 @@
             oba.SetAtomicNum(atom.atomic_number)
             data = atom.data  # Copy the give atoms data
 
-<<<<<<< HEAD
-            data.pop('ob_obj')  # delete the ob_atom item in data dict
-            if data.get('mol'):
-                data.pop('mol')  # delete the _mol item in data dict
-=======
         # add OBAtom to the OBMol
         success = self.ob_mol.AddAtom(oba)
->>>>>>> b25d04ec
 
         if success:
             atom = self.atoms[-1]  # Retrieve the added atom
@@ -749,31 +730,7 @@
 
             atom.set(**atom_attrs)  # Set attributes by kwargs
 
-<<<<<<< HEAD
-            # Get the last OBAtom
-            ob_atom_in_ob_mol = list(ob.OBMolAtomIter(self.ob_mol))[-1]
-
-            # Get the attribute dict and replace the 'OBAtom' and 'mol' items
-            # The 'OBAtom' is the OBAtom has been stored in the self(Molecule)
-            # The 'mol' is the self(Molecule)
-            new_atom_data = atom.data
-            new_atom_data['ob_obj'] = ob_atom_in_ob_mol
-            new_atom_data['mol'] = self
-
-            # replace the attr data dict
-            atom = Atom()
-            atom.replace_attr_data(new_atom_data)
-
-            # add the new atom into atoms list directly
-            atoms = self._data.setdefault('atoms', {})
-            if atom.ob_id not in atoms:
-                atoms.update({atom.ob_id: atom})
-                return atom
-            else:
-                raise ValueError(f'the atom with ob_id {atom.ob_id} have exist in the Molecule')
-=======
             return atom
->>>>>>> b25d04ec
 
         else:
             raise AddAtomFail(f'Add the atom {atom} into Molecule fail')
@@ -1100,18 +1057,8 @@
                 a.update_attr_data(preserve_data[a.temp_label])
                 a.remove_ob_data('temp_label')
 
-<<<<<<< HEAD
-            # Remove the ob_atom and molecule information
-            pa_data.pop('ob_obj')
-            pa_data.pop('mol')
-
-            ca_data.update(pa_data)
-
-            ca.replace_attr_data(ca_data)
-=======
         # remove temp labels of all atoms
         self._delete_atom_temp_label()
->>>>>>> b25d04ec
 
         return components
 
@@ -2295,10 +2242,6 @@
     def _set_ob_id(self, ob_id):
         self.ob_atom.SetId(ob_id)
 
-<<<<<<< HEAD
-    def _set_label(self, label: str):
-        self._data['label'] = label
-=======
     def _set_label(self, label):
         label_data = ob.OBCommentData()
 
@@ -2306,7 +2249,6 @@
         label_data.SetData(label)
 
         self.ob_atom.CloneData(label_data)
->>>>>>> b25d04ec
 
     def _set_molecule(self, molecule: Molecule):
         self._data['mol'] = molecule
@@ -2337,7 +2279,6 @@
 
     def balance_hydrogen(self):
         """ Remove or add hydrogens link with this atom, if the bond valence is not equal to the atomic valence """
-        # TODO: Check with all other methods call the method
         if self.is_heavy and not self.is_metal:  # Do not add or remove hydrogens to the metal, H or inert elements
             while self.valence > self.stable_valence and self.neighbours_hydrogen:
                 self.molecule.remove_atoms(self.neighbours_hydrogen[0])
