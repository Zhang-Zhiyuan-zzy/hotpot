[build-system]
requires = ["setuptools"]
build-backend = "setuptools.build_meta"

[project]
name = "hotpot-zzy"
<<<<<<< HEAD
version = "0.3.1.1"
readme = "README.md"
=======
version = "0.3.1.0"
readme = "RAEDME.rst"
>>>>>>> 752dee35
authors = [
    { name = "Zhiyuan Zhang", email = "ZhiyuanZhang_scu@163.com" },
    { name = "Yue Dong", email = "1320801310@qq.com" },
    { name = "Yuqing Qiu", email = "2022223070045@stu.scu.edu.cn" },
]
classifiers = [
    "Programming Language :: Python :: 3",
    "License :: OSI Approved :: MIT License",
    "Operating System :: Unix",
]
dependencies = [
    "numpy",
    "pandas",
    "thermo",
    "cclib",
    "tqdm",
    'rdkit',
    'psutil'
]

description = "A python package designed to communicate among various chemical and materials calculational tools"

[tool.setuptools]
include-package-data = true

[project.urls]
"Homepage" = "https://github.com/Zhang-Zhiyuan-zzy/hotpot"
<<<<<<< HEAD
=======

[tool.poetry.build]
include = ["README.md"]
>>>>>>> 752dee35
<|MERGE_RESOLUTION|>--- conflicted
+++ resolved
@@ -4,13 +4,8 @@
 
 [project]
 name = "hotpot-zzy"
-<<<<<<< HEAD
 version = "0.3.1.1"
 readme = "README.md"
-=======
-version = "0.3.1.0"
-readme = "RAEDME.rst"
->>>>>>> 752dee35
 authors = [
     { name = "Zhiyuan Zhang", email = "ZhiyuanZhang_scu@163.com" },
     { name = "Yue Dong", email = "1320801310@qq.com" },
@@ -37,10 +32,4 @@
 include-package-data = true
 
 [project.urls]
-"Homepage" = "https://github.com/Zhang-Zhiyuan-zzy/hotpot"
-<<<<<<< HEAD
-=======
-
-[tool.poetry.build]
-include = ["README.md"]
->>>>>>> 752dee35
+"Homepage" = "https://github.com/Zhang-Zhiyuan-zzy/hotpot"